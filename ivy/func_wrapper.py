--- conflicted
+++ resolved
@@ -8,11 +8,9 @@
 from types import FunctionType
 from typing import Callable
 import inspect
-<<<<<<< HEAD
 from ivy.functional.ivy.gradients import _is_variable
-=======
 import numpy as np
->>>>>>> 68a12a2a
+
 
 
 # for wrapping (sequence matters)
