--- conflicted
+++ resolved
@@ -312,22 +312,15 @@
 
 Sub = tf_frontend.math.subtract
 
-<<<<<<< HEAD
-=======
-
-@to_ivy_arrays_and_back
->>>>>>> e48c358c
+
+@to_ivy_arrays_and_back
 def Sum(*, input, axis, keep_dims=False, name="Sum"):
     return ivy.astype(ivy.sum(input, axis=axis, keepdims=keep_dims), input.dtype)
 
 
 @to_ivy_arrays_and_back
 def Tan(*, x, name="Tan"):
-<<<<<<< HEAD
-    return tf_frontend.tan(x)
-=======
     return tf_frontend.math.tan(x)
->>>>>>> e48c358c
 
 
 @to_ivy_arrays_and_back
