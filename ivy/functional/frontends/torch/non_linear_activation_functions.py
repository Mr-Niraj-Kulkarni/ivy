# global
import ivy


def _compute_threshold(input, threshold, value, inplace):
    ret = ivy.where(ivy.greater(input, threshold), input, value)
    if inplace:
        ivy.inplace_update(input, ret)
        return input
    return ret


def _compute_elu(input, alpha=1.0, inplace=False):
    prod = ivy.multiply(
        alpha,
        ivy.subtract(ivy.exp(input), 1),
    )
    ret = ivy.where(ivy.greater(input, 0), input, prod)
    if inplace:
        ivy.inplace_update(input, ret)
        return input
    return ret


def _selu_with_inplace(input, inplace=False):
    alpha = 1.6732632423543772848170429916717
    scale = 1.0507009873554804934193349852946
    prod = ivy.multiply(
        alpha,
        ivy.subtract(
            ivy.exp(input),
            1,
        ),
    )
    min_ = ivy.multiply(
        scale,
        ivy.minimum(0, prod),
    )
    max_ = ivy.multiply(
        scale,
        ivy.maximum(0, input),
    )
    ret = ivy.add(min_, max_)
    if inplace:
        ivy.inplace_update(input, ret)
        return input
    return ret


def _rrelu(input, lower=1.0 / 8, upper=1.0 / 3, training=False, inplace=False):
    if training:
        # alpha = ivy.random_uniform(low=lower, high=upper)
        # ToDo implement alpha correctly after fixing ivy.random_uniform
        pass
    else:
        alpha = (lower + upper) / 2
    ret = ivy.subtract(
        ivy.relu(input), ivy.multiply(alpha, ivy.relu(ivy.negative(input)))
    )
    if inplace:
        ivy.inplace_update(input, ret)
        return input
    return ret


def sigmoid(input):
    return ivy.sigmoid(input)


def leaky_relu(input, negative_slope=0.01):
    return ivy.leaky_relu(input, alpha=negative_slope)


def softmax(input, dim=None, dtype=None):
    if dtype:
        input = ivy.astype(ivy.array(input), ivy.as_ivy_dtype(dtype))
    return ivy.softmax(input, axis=dim)


def gelu(
    input,
):  # , *, approximate="none"): ToDo: approximate is added in in PyTorch 1.12.1
    # if approximate == "none":
    # approximate = False
    # else:
    # approximate = True
    return ivy.gelu(input)


def tanh(input):
    return ivy.tanh(input)


def logsigmoid(input):
    return ivy.negative(ivy.softplus(ivy.negative(input)))


def softmin(input, dim=None, dtype=None):
    if dtype:
        input = ivy.astype(ivy.array(input), ivy.as_ivy_dtype(dtype))
    return ivy.softmax(-input, axis=dim)


def threshold(input, threshold, value, inplace=False):
    return _compute_threshold(input, threshold, value, inplace)


def threshold_(input, threshold, value):
    return _compute_threshold(input, threshold, value, inplace=True)


def relu6(input, inplace=False):
    ret = ivy.minimum(ivy.maximum(input, 0), 6)
    if inplace:
        ivy.inplace_update(input, ret)
        return input
    return ret


def elu(input, alpha=1.0, inplace=False):
    return _compute_elu(input, alpha, inplace=inplace)


def elu_(input, alpha=1.0):
    return _compute_elu(input, alpha, inplace=True)


def celu(input, alpha=1.0, inplace=False):
    prod = ivy.multiply(
        alpha,
        ivy.subtract(
            ivy.exp(ivy.divide(input, alpha)),
            1,
        ),
    )
    ret = ivy.add(
        ivy.maximum(0, input),
        ivy.minimum(0, prod),
    )
    if inplace:
        ivy.inplace_update(input, ret)
        return input
    return ret


def selu(input, inplace=False):
    return _selu_with_inplace(input, inplace=inplace)


def prelu(input, weight):
    return ivy.add(ivy.maximum(0, input), ivy.multiply(weight, ivy.minimum(0, input)))


def rrelu(input, lower=1.0 / 8, upper=1.0 / 3, training=False, inplace=False):
    return _rrelu(input, lower, upper, training, inplace)


def rrelu_(input, lower=1.0 / 8, upper=1.0 / 3, training=False):
    return _rrelu(input, lower, upper, training, inplace=True)


def hardshrink(input, lambd=0.5):
    mask = ivy.logical_or(ivy.greater(input, lambd), ivy.less(input, -lambd))
    return ivy.where(mask, input, 0.0)


def softsign(input):
    return ivy.divide(input, ivy.add(1, ivy.abs(input)))


def softshrink(input, lambd=0.5):
    low = ivy.where(ivy.less(input, -lambd), ivy.add(input, lambd), 0)
    up = ivy.where(ivy.greater(input, lambd), ivy.subtract(input, lambd), 0)
    return ivy.add(low, up)


def silu(input, inplace=False):
    ret = ivy.multiply(input, ivy.sigmoid(input))
    if inplace:
        ivy.inplace_update(input, ret)
        return input
    return ret


def glu(input, dim=-1):
    a, b = ivy.split(input, num_or_size_splits=2, axis=dim)
    return ivy.multiply(a, ivy.sigmoid(b))

<<<<<<< HEAD
def hardsigmoid(input, inplace=False):
    ret = ivy.divide(ivy.minimum(ivy.maximum(ivy.add(input,3),0),6),6)
    if inplace:
        ivy.inplace_update(input, ret)
        return input
    return ret
=======

# ToDo Implement log_softmax in ivy functional API
# for it to be faster than ivy.log(ivy.softmax) and more mathematical stable
def log_softmax(input, dim=None, dtype=None):
    if dtype:
        input = ivy.astype(ivy.array(input), ivy.as_ivy_dtype(dtype))
    if dim is None:
        dim = -1
    return ivy.log(ivy.softmax(input, axis=dim))


def tanhshrink(input):
    return ivy.subtract(input, ivy.tanh(input))


def leaky_relu_(input, negative_slope=0.01):
    ret = ivy.leaky_relu(input, alpha=negative_slope)
    ivy.inplace_update(input, ret)
    return input
>>>>>>> 3dc70da3
<|MERGE_RESOLUTION|>--- conflicted
+++ resolved
@@ -186,14 +186,6 @@
     a, b = ivy.split(input, num_or_size_splits=2, axis=dim)
     return ivy.multiply(a, ivy.sigmoid(b))
 
-<<<<<<< HEAD
-def hardsigmoid(input, inplace=False):
-    ret = ivy.divide(ivy.minimum(ivy.maximum(ivy.add(input,3),0),6),6)
-    if inplace:
-        ivy.inplace_update(input, ret)
-        return input
-    return ret
-=======
 
 # ToDo Implement log_softmax in ivy functional API
 # for it to be faster than ivy.log(ivy.softmax) and more mathematical stable
@@ -213,4 +205,11 @@
     ret = ivy.leaky_relu(input, alpha=negative_slope)
     ivy.inplace_update(input, ret)
     return input
->>>>>>> 3dc70da3
+
+
+def hardsigmoid(input, inplace=False):
+    ret = ivy.divide(ivy.minimum(ivy.maximum(ivy.add(input,3),0),6),6)
+    if inplace:
+        ivy.inplace_update(input, ret)
+        return input
+    return ret