--- conflicted
+++ resolved
@@ -126,11 +126,6 @@
 
 
 @to_ivy_arrays_and_back
-<<<<<<< HEAD
-def cond(x, p=None):
-    return ivy.cond(x, p=p)
-=======
 def tensorsolve(a, b, axes=None):
     a, b = promote_types_of_jax_inputs(a, b)
-    return ivy.tensorsolve(a, b, axes=axes)
->>>>>>> 35965c66
+    return ivy.tensorsolve(a, b, axes=axes)