--- conflicted
+++ resolved
@@ -226,12 +226,5 @@
     *,
     out: Optional[tf.Tensor] = None,
 ) -> tf.Tensor:
-<<<<<<< HEAD
-    return tf.tensordot(a, b, 0)
-
-
-dot.support_native_out = True
-=======
     a, b = ivy.promote_types_of_inputs(a, b)
-    return tf.experimental.numpy.dot(a, b)
->>>>>>> 35965c66
+    return tf.experimental.numpy.dot(a, b)