# global
import copy
import time
from typing import Union, List
import numpy as np
import types
import importlib
import inspect
from collections import OrderedDict


from ivy_tests.test_ivy.conftest import mod_backend

try:
    import tensorflow as tf
except ImportError:
    tf = types.SimpleNamespace()
    tf.TensorShape = None

# local
from .pipeline_helper import BackendHandler, BackendHandlerMode, get_frontend_config
import ivy
from ivy_tests.test_ivy.helpers.test_parameter_flags import FunctionTestFlags
import ivy_tests.test_ivy.helpers.test_parameter_flags as pf
import ivy_tests.test_ivy.helpers.globals as t_globals
from ivy.functional.ivy.data_type import _get_function_list, _get_functions_from_string
from ivy_tests.test_ivy.test_frontends import NativeClass
from ivy_tests.test_ivy.helpers.structs import FrontendMethodData
from ivy_tests.test_ivy.helpers.testing_helpers import _create_transpile_report
from .assertions import (
    value_test,
    check_unsupported_dtype,
)


# Temporary (.so) configuration
def compiled_if_required(backend: str, fn, test_compile=False, args=None, kwargs=None):
    with BackendHandler.update_backend(backend) as ivy_backend:
        if test_compile:
            fn = ivy_backend.compile(fn, args=args, kwargs=kwargs)
    return fn


# Ivy Function testing ##########################

# Test Function Helpers ###############


def _find_instance_in_args(backend: str, args, array_indices, mask):
    """
    Find the first element in the arguments that is considered to be an instance of
    Array or Container class.

    Parameters
    ----------
    args
        Arguments to iterate over
    array_indices
        Indices of arrays that exists in the args
    mask
        Boolean mask for whether the corrseponding element in (args) has a
        generated test_flags.native_array as False or test_flags.container as
        true

    Returns
    -------
        First found instance in the arguments and the updates arguments not
        including the instance
    """
    i = 0
    for i, a in enumerate(mask):
        if a:
            break
    instance_idx = array_indices[i]
    with BackendHandler.update_backend(backend) as ivy_backend:
        instance = ivy_backend.index_nest(args, instance_idx)
        new_args = ivy_backend.copy_nest(args, to_mutable=False)
        ivy_backend.prune_nest_at_index(new_args, instance_idx)
    return instance, new_args


def _get_frontend_submodules(fn_tree: str, gt_fn_tree: str):
    split_index = fn_tree.rfind(".")
    frontend_submods, fn_name = fn_tree[:split_index], fn_tree[split_index + 1 :]

    # if gt_fn_tree and gt_fn_name are different from our frontend structure
    if gt_fn_tree is not None:
        split_index = gt_fn_tree.rfind(".")
        gt_frontend_submods, gt_fn_name = (
            gt_fn_tree[:split_index],
            gt_fn_tree[split_index + 1 :],
        )
    else:
        gt_frontend_submods, gt_fn_name = fn_tree[25 : fn_tree.rfind(".")], fn_name
    return frontend_submods, fn_name, gt_frontend_submods, gt_fn_name


def test_function_backend_computation(
    fw, test_flags, all_as_kwargs_np, input_dtypes, on_device, fn_name
):
    # split the arguments into their positional and keyword components
    args_np, kwargs_np = kwargs_to_args_n_kwargs(
        num_positional_args=test_flags.num_positional_args, kwargs=all_as_kwargs_np
    )

    # Extract all arrays from the arguments and keyword arguments
    arg_np_arrays, arrays_args_indices, n_args_arrays = _get_nested_np_arrays(args_np)
    kwarg_np_arrays, arrays_kwargs_indices, n_kwargs_arrays = _get_nested_np_arrays(
        kwargs_np
    )

    # Make all array-specific test flags and dtypes equal in length
    total_num_arrays = n_args_arrays + n_kwargs_arrays
    if len(input_dtypes) < total_num_arrays:
        input_dtypes = [input_dtypes[0] for _ in range(total_num_arrays)]
    if len(test_flags.as_variable) < total_num_arrays:
        test_flags.as_variable = [
            test_flags.as_variable[0] for _ in range(total_num_arrays)
        ]
    if len(test_flags.native_arrays) < total_num_arrays:
        test_flags.native_arrays = [
            test_flags.native_arrays[0] for _ in range(total_num_arrays)
        ]
    if len(test_flags.container) < total_num_arrays:
        test_flags.container = [
            test_flags.container[0] for _ in range(total_num_arrays)
        ]

    with BackendHandler.update_backend(fw) as ivy_backend:
        # Update variable flags to be compatible with float dtype and with_out args
        test_flags.as_variable = [
            v if ivy_backend.is_float_dtype(d) and not test_flags.with_out else False
            for v, d in zip(test_flags.as_variable, input_dtypes)
        ]

    # update instance_method flag to only be considered if the
    # first term is either an ivy.Array or ivy.Container
    instance_method = test_flags.instance_method and (
        not test_flags.native_arrays[0] or test_flags.container[0]
    )

    args, kwargs = create_args_kwargs(
        backend=fw,
        args_np=args_np,
        arg_np_vals=arg_np_arrays,
        args_idxs=arrays_args_indices,
        kwargs_np=kwargs_np,
        kwarg_np_vals=kwarg_np_arrays,
        kwargs_idxs=arrays_kwargs_indices,
        input_dtypes=input_dtypes,
        test_flags=test_flags,
        on_device=on_device,
    )

    # If function doesn't have an out argument but an out argument is given
    # or a test with out flag is True

    if ("out" in kwargs or test_flags.with_out) and "out" not in inspect.signature(
        getattr(ivy, fn_name)
    ).parameters:
        raise Exception(f"Function {fn_name} does not have an out parameter")

    # Run either as an instance method or from the API directly
    with BackendHandler.update_backend(fw) as ivy_backend:
        instance = None
        if instance_method:
            array_or_container_mask = [
                (not native_flag) or container_flag
                for native_flag, container_flag in zip(
                    test_flags.native_arrays, test_flags.container
                )
            ]

            # Boolean mask for args and kwargs True if an entry's
            # test Array flag is True or test Container flag is true
            args_instance_mask = array_or_container_mask[
                : test_flags.num_positional_args
            ]
            kwargs_instance_mask = array_or_container_mask[
                test_flags.num_positional_args :
            ]

            if any(args_instance_mask):
                instance, args = _find_instance_in_args(
                    fw, args, arrays_args_indices, args_instance_mask
                )
            else:
                instance, kwargs = _find_instance_in_args(
                    fw, kwargs, arrays_kwargs_indices, kwargs_instance_mask
                )

            if test_flags.test_compile:
                target_fn = lambda instance, *args, **kwargs: instance.__getattribute__(
                    fn_name
                )(*args, **kwargs)
                args = [instance, *args]
            else:
                target_fn = instance.__getattribute__(fn_name)
        else:
            target_fn = ivy_backend.__dict__[fn_name]
        ret_from_target, ret_np_flat_from_target = get_ret_and_flattened_np_array(
            fw, target_fn, *args, test_compile=test_flags.test_compile, **kwargs
        )

        assert ivy_backend.nested_map(
            ret_from_target,
            lambda x: ivy_backend.is_ivy_array(x) if ivy_backend.is_array(x) else True,
        ), "Ivy function returned non-ivy arrays: {}".format(ret_from_target)

        # Assert indices of return if the indices of the out array provided
        if test_flags.with_out and not test_flags.test_compile:
            test_ret = (
                ret_from_target[getattr(ivy_backend.__dict__[fn_name], "out_index")]
                if hasattr(ivy_backend.__dict__[fn_name], "out_index")
                else ret_from_target
            )
            out = ivy_backend.nested_map(
                test_ret, ivy_backend.zeros_like, to_mutable=True, include_derived=True
            )
            if instance_method:
                ret_from_target, ret_np_flat_from_target = (
                    get_ret_and_flattened_np_array(
                        fw, instance.__getattribute__(fn_name), *args, **kwargs, out=out
                    )
                )
            else:
                ret_from_target, ret_np_flat_from_target = (
                    get_ret_and_flattened_np_array(
                        fw, ivy_backend.__dict__[fn_name], *args, **kwargs, out=out
                    )
                )
            test_ret = (
                ret_from_target[getattr(ivy_backend.__dict__[fn_name], "out_index")]
                if hasattr(ivy_backend.__dict__[fn_name], "out_index")
                else ret_from_target
            )
            assert not ivy_backend.nested_any(
                ivy_backend.nested_multi_map(
                    lambda x, _: x[0] is x[1], [test_ret, out]
                ),
                lambda x: not x,
            )
            if not max(test_flags.container) and ivy_backend.native_inplace_support:
                # these backends do not always support native inplace updates
                assert not ivy_backend.nested_any(
                    ivy_backend.nested_multi_map(
                        lambda x, _: x[0].data is x[1].data, [test_ret, out]
                    ),
                    lambda x: not x,
                )
            # TODO use context manager
            test_ret = (
                ret_from_target[getattr(ivy.__dict__[fn_name], "out_index")]
                if hasattr(ivy.__dict__[fn_name], "out_index")
                else ret_from_target
            )
            assert not ivy.nested_any(
                ivy.nested_multi_map(lambda x, _: x[0] is x[1], [test_ret, out]),
                lambda x: not x,
            ), "the array in out argument does not contain same value as the returned"
            if not max(test_flags.container) and ivy_backend.native_inplace_support:
                # these backends do not always support native inplace updates
                assert not ivy.nested_any(
                    ivy.nested_multi_map(
                        lambda x, _: x[0].data is x[1].data, [test_ret, out]
                    ),
                    lambda x: not x,
                ), (
                    "the array in out argument does not contain same value as the"
                    " returned"
                )
    ret_device = None
    if isinstance(ret_from_target, ivy_backend.Array):  # TODO use str for now
        ret_device = ivy_backend.dev(ret_from_target)
    return (
        ret_from_target,
        ret_np_flat_from_target,
        ret_device,
        args_np,
        arg_np_arrays,
        arrays_args_indices,
        kwargs_np,
        arrays_kwargs_indices,
        kwarg_np_arrays,
        test_flags,
        input_dtypes,
    )


def test_function_ground_truth_computation(
    ground_truth_backend,
    on_device,
    args_np,
    arg_np_arrays,
    arrays_args_indices,
    kwargs_np,
    arrays_kwargs_indices,
    kwarg_np_arrays,
    input_dtypes,
    test_flags,
    fn_name,
):
    with BackendHandler.update_backend(ground_truth_backend) as gt_backend:
        gt_backend.set_default_device(on_device)  # TODO remove
        args, kwargs = create_args_kwargs(
            backend=test_flags.ground_truth_backend,
            args_np=args_np,
            arg_np_vals=arg_np_arrays,
            args_idxs=arrays_args_indices,
            kwargs_np=kwargs_np,
            kwargs_idxs=arrays_kwargs_indices,
            kwarg_np_vals=kwarg_np_arrays,
            input_dtypes=input_dtypes,
            test_flags=test_flags,
            on_device=on_device,
        )

        ret_from_gt, ret_np_from_gt_flat = get_ret_and_flattened_np_array(
            test_flags.ground_truth_backend,
            gt_backend.__dict__[fn_name],
            *args,
            test_compile=test_flags.test_compile,
            precision_mode=test_flags.precision_mode,
            **kwargs,
        )
<<<<<<< HEAD

=======
        assert gt_backend.nested_map(
            ret_from_gt,
            lambda x: gt_backend.is_ivy_array(x) if gt_backend.is_array(x) else True,
        ), "Ground-truth function returned non-ivy arrays: {}".format(ret_from_gt)
>>>>>>> 35965c66
        if test_flags.with_out and not test_flags.test_compile:
            test_ret_from_gt = (
                ret_from_gt[getattr(gt_backend.__dict__[fn_name], "out_index")]
                if hasattr(gt_backend.__dict__[fn_name], "out_index")
                else ret_from_gt
            )
            out_from_gt = gt_backend.nested_map(
                test_ret_from_gt,
                gt_backend.zeros_like,
                to_mutable=True,
                include_derived=True,
            )
            ret_from_gt, ret_np_from_gt_flat = get_ret_and_flattened_np_array(
                test_flags.ground_truth_backend,
                gt_backend.__dict__[fn_name],
                *args,
                test_compile=test_flags.test_compile,
                precision_mode=test_flags.precision_mode,
                **kwargs,
                out=out_from_gt,
            )

        # TODO enable
        fw_list = gradient_unsupported_dtypes(fn=gt_backend.__dict__[fn_name])
        ret_from_gt_device = None
        if isinstance(ret_from_gt, gt_backend.Array):  # TODO use str for now
            ret_from_gt_device = gt_backend.dev(ret_from_gt)
    return (ret_from_gt, ret_np_from_gt_flat, ret_from_gt_device, test_flags, fw_list)


def test_function(
    *,
    input_dtypes: Union[ivy.Dtype, List[ivy.Dtype]],
    test_flags: FunctionTestFlags,
    fn_name: str,
    rtol_: float = None,
    atol_: float = 1e-06,
    tolerance_dict: dict = None,
    test_values: bool = True,
    xs_grad_idxs=None,
    ret_grad_idxs=None,
    backend_to_test: str,
    on_device: str,
    return_flat_np_arrays: bool = False,
    **all_as_kwargs_np,
):
    """
    Test a function that consumes (or returns) arrays for the current backend by
    comparing the result with numpy.

    Parameters
    ----------
    input_dtypes
        data types of the input arguments in order.
    test_flags
        FunctionTestFlags object that stores all testing flags, including:
        num_positional_args, with_out, instance_method, as_variable,
        native_arrays, container, gradient
    fw
        current backend (framework).
    fn_name
        name of the function to test.
    rtol_
        relative tolerance value.
    atol_
        absolute tolerance value.
    test_values
        if True, test for the correctness of the resulting values.
    xs_grad_idxs
        Indices of the input arrays to compute gradients with respect to. If None,
        gradients are returned with respect to all input arrays. (Default value = None)
    ret_grad_idxs
        Indices of the returned arrays for which to return computed gradients. If None,
        gradients are returned for all returned arrays. (Default value = None)
    on_device
        The device on which to create arrays
    return_flat_np_arrays
        If test_values is False, this flag dictates whether the original returns are
        returned, or whether the flattened numpy arrays are returned.
    all_as_kwargs_np
        input arguments to the function as keyword arguments.

    Returns
    -------
    ret
        optional, return value from the function
    ret_gt
        optional, return value from the Ground Truth function

    Examples
    --------
    >>> input_dtypes = 'float64'
    >>> as_variable_flags = False
    >>> with_out = False
    >>> num_positional_args = 0
    >>> native_array_flags = False
    >>> container_flags = False
    >>> instance_method = False
    >>> test_flags = FunctionTestFlags(num_positional_args, with_out,
        instance_method,
        as_variable,
        native_arrays,
        container_flags,
        none)
    >>> fw = "torch"
    >>> fn_name = "abs"
    >>> x = np.array([-1])
    >>> test_function(input_dtypes, test_flags, fw, fn_name, x=x)

    >>> input_dtypes = ['float64', 'float32']
    >>> as_variable_flags = [False, True]
    >>> with_out = False
    >>> num_positional_args = 1
    >>> native_array_flags = [True, False]
    >>> container_flags = [False, False]
    >>> instance_method = False
    >>> test_flags = FunctionTestFlags(num_positional_args, with_out,
        instance_method,
        as_variable,
        native_arrays,
        container_flags,
        none)
    >>> fw = "numpy"
    >>> fn_name = "add"
    >>> x1 = np.array([1, 3, 4])
    >>> x2 = np.array([-3, 15, 24])
    >>> test_function(input_dtypes, test_flags, fw, fn_name, x1=x1, x2=x2)
    """
    ground_truth_backend = test_flags.ground_truth_backend
    if mod_backend[backend_to_test]:
        # multiprocessing
        proc, input_queue, output_queue = mod_backend[backend_to_test]
        input_queue.put(
            (
                "function_backend_computation",
                backend_to_test,
                test_flags,
                all_as_kwargs_np,
                input_dtypes,
                on_device,
                fn_name,
            )
        )
        (
            ret_from_target,
            ret_np_flat_from_target,
            ret_device,
            args_np,
            arg_np_arrays,
            arrays_args_indices,
            kwargs_np,
            arrays_kwargs_indices,
            kwarg_np_arrays,
            test_flags,
            input_dtypes,
        ) = output_queue.get()
    else:
        (
            ret_from_target,
            ret_np_flat_from_target,
            ret_device,
            args_np,
            arg_np_arrays,
            arrays_args_indices,
            kwargs_np,
            arrays_kwargs_indices,
            kwarg_np_arrays,
            test_flags,
            input_dtypes,
        ) = test_function_backend_computation(
            backend_to_test,
            test_flags,
            all_as_kwargs_np,
            input_dtypes,
            on_device,
            fn_name,
        )

    # compute the return with a Ground Truth backend
    if mod_backend[ground_truth_backend]:
        proc, input_queue, output_queue = mod_backend[ground_truth_backend]
        input_queue.put(
            (
                "function_ground_truth_computation",
                ground_truth_backend,
                on_device,
                args_np,
                arg_np_arrays,
                arrays_args_indices,
                kwargs_np,
                arrays_kwargs_indices,
                kwarg_np_arrays,
                input_dtypes,
                test_flags,
                fn_name,
            )
        )
        ret_from_gt, ret_np_from_gt_flat, ret_from_gt_device, test_flags, fw_list = (
            output_queue.get()
        )
    else:
        ret_from_gt, ret_np_from_gt_flat, ret_from_gt_device, test_flags, fw_list = (
            test_function_ground_truth_computation(
                ground_truth_backend,
                on_device,
                args_np,
                arg_np_arrays,
                arrays_args_indices,
                kwargs_np,
                arrays_kwargs_indices,
                kwarg_np_arrays,
                input_dtypes,
                test_flags,
                fn_name,
            )
        )

    # Gradient test
    # TODO enable back , ADD backend_to_test to the call below

    if (
        test_flags.test_gradients
        and not test_flags.instance_method
        and "bool" not in input_dtypes
        and not any(ivy.is_complex_dtype(d) for d in input_dtypes)
    ):
        if backend_to_test not in fw_list or not ivy.nested_argwhere(
            all_as_kwargs_np,
            lambda x: (
                x.dtype in fw_list[backend_to_test]
                if isinstance(x, np.ndarray)
                else None
            ),
        ):
            gradient_test(
                fn=fn_name,
                all_as_kwargs_np=all_as_kwargs_np,
                args_np=args_np,
                kwargs_np=kwargs_np,
                input_dtypes=input_dtypes,
                test_flags=test_flags,
                rtol_=rtol_,
                atol_=atol_,
                xs_grad_idxs=xs_grad_idxs,
                ret_grad_idxs=ret_grad_idxs,
                ground_truth_backend=ground_truth_backend,
                backend_to_test=backend_to_test,
                on_device=on_device,
            )

    assert ret_device == ret_from_gt_device, (
        f"ground truth backend ({test_flags.ground_truth_backend}) returned array on"
        f" device {ret_from_gt_device} but target backend ({backend_to_test})"
        f" returned array on device {ret_device}"
    )
    if ret_device is not None:
        assert ret_device == on_device, (
            f"device is set to {on_device}, but ground truth produced array on"
            f" {ret_device}"
        )

    # assuming value test will be handled manually in the test function
    if not test_values:
        if return_flat_np_arrays:
            return ret_np_flat_from_target, ret_np_from_gt_flat
        return ret_from_target, ret_from_gt

    if isinstance(rtol_, dict):
        rtol_ = _get_framework_rtol(rtol_, backend_to_test)
    if isinstance(atol_, dict):
        atol_ = _get_framework_atol(atol_, backend_to_test)

    # value test
    value_test(
        ret_np_flat=ret_np_flat_from_target,
        ret_np_from_gt_flat=ret_np_from_gt_flat,
        rtol=rtol_,
        atol=atol_,
        specific_tolerance_dict=tolerance_dict,
        backend=backend_to_test,
        ground_truth_backend=test_flags.ground_truth_backend,
    )


def test_frontend_function(
    *,
    input_dtypes: Union[ivy.Dtype, List[ivy.Dtype]],
    test_flags: pf.frontend_function_flags,
    backend_to_test: str,
    on_device="cpu",
    frontend: str,
    fn_tree: str,
    gt_fn_tree: str = None,
    rtol: float = None,
    atol: float = 1e-06,
    tolerance_dict: dict = None,
    test_values: bool = True,
    **all_as_kwargs_np,
):
    """
    Test a frontend function for the current backend by comparing the result with the
    function in the associated framework.

    Parameters
    ----------
    input_dtypes
        data types of the input arguments in order.
    test_flags
        FunctionTestFlags object that stores all testing flags, including:
        num_positional_args, with_out, instance_method, as_variable,
        native_arrays, container, gradient, precision_mode
    all_aliases
        a list of strings containing all aliases for that function
        in the current frontend with their full namespaces.
    frontend
        current frontend (framework).
    fn_tree
        Path to function in frontend framework namespace.
    gt_fn_tree
        Path to function in ground truth framework namespace.
    rtol
        relative tolerance value.
    atol
        absolute tolerance value.
    tolerance_dict
        dictionary of tolerance values for specific dtypes.
    test_values
        if True, test for the correctness of the resulting values.
    all_as_kwargs_np
        input arguments to the function as keyword arguments.

    Returns
    -------
    ret
        optional, return value from the function
    ret_np
        optional, return value from the Numpy function
    """
    # ToDo add with_backend refactor in GC
    _switch_backend_context(test_flags.test_compile or test_flags.transpile)

    assert (
        not test_flags.with_out or not test_flags.inplace
    ), "only one of with_out or with_inplace can be set as True"

    # split the arguments into their positional and keyword components
    args_np, kwargs_np = kwargs_to_args_n_kwargs(
        num_positional_args=test_flags.num_positional_args, kwargs=all_as_kwargs_np
    )

    # extract all arrays from the arguments and keyword arguments
    arg_np_vals, args_idxs, c_arg_vals = _get_nested_np_arrays(args_np)
    kwarg_np_vals, kwargs_idxs, c_kwarg_vals = _get_nested_np_arrays(kwargs_np)
    # make all lists equal in length
    num_arrays = c_arg_vals + c_kwarg_vals
    if len(input_dtypes) < num_arrays:
        input_dtypes = [input_dtypes[0] for _ in range(num_arrays)]
    if len(test_flags.as_variable) < num_arrays:
        test_flags.as_variable = [test_flags.as_variable[0] for _ in range(num_arrays)]
    if len(test_flags.native_arrays) < num_arrays:
        test_flags.native_arrays = [
            test_flags.native_arrays[0] for _ in range(num_arrays)
        ]

    with BackendHandler.update_backend(backend_to_test) as ivy_backend:
        # update var flags to be compatible with float dtype and with_out args
        test_flags.as_variable = [
            v if ivy_backend.is_float_dtype(d) and not test_flags.with_out else False
            for v, d in zip(test_flags.as_variable, input_dtypes)
        ]

        local_importer = ivy_backend.utils.dynamic_import

        # strip the decorator to get an Ivy array
        # TODO, fix testing for jax frontend for x32
        if frontend == "jax":
            local_importer.import_module("ivy.functional.frontends.jax").config.update(
                "jax_enable_x64", True
            )

        frontend_submods, fn_name, gt_frontend_submods, gt_fn_name = (
            _get_frontend_submodules(fn_tree, gt_fn_tree)
        )
        function_module = local_importer.import_module(frontend_submods)
        frontend_fn = getattr(function_module, fn_name)

        # apply test flags etc.
        args, kwargs = create_args_kwargs(
            backend=backend_to_test,
            args_np=args_np,
            arg_np_vals=arg_np_vals,
            args_idxs=args_idxs,
            kwargs_np=kwargs_np,
            kwarg_np_vals=kwarg_np_vals,
            kwargs_idxs=kwargs_idxs,
            input_dtypes=input_dtypes,
            test_flags=test_flags,
            on_device=on_device,
        )

        # strip the decorator to get an Ivy array
        # ToDo, fix testing for jax frontend for x32
        if frontend == "jax":
            importlib.import_module("ivy.functional.frontends.jax").config.update(
                "jax_enable_x64", True
            )

        # Make copy for arguments for functions that might use
        # inplace update by default
        copy_kwargs = copy.deepcopy(kwargs)
        copy_args = copy.deepcopy(args)

        # Frontend array generation
        create_frontend_array = local_importer.import_module(
            f"ivy.functional.frontends.{frontend}"
        )._frontend_array

        if test_flags.generate_frontend_arrays:
            args_for_test, kwargs_for_test = args_to_frontend(
                backend_to_test,
                *args,
                frontend_array_fn=create_frontend_array,
                **kwargs,
            )
        else:
            args_for_test, kwargs_for_test = ivy_backend.args_to_ivy(*args, **kwargs)

        ret = get_frontend_ret(
            backend_to_test,
            frontend_fn,
            *args_for_test,
            test_compile=test_flags.test_compile,
            frontend_array_function=(
                create_frontend_array if test_flags.test_compile else None
            ),
            as_ivy_arrays=(not test_flags.generate_frontend_arrays),
            precision_mode=test_flags.precision_mode,
            **kwargs_for_test,
        )

        # test if frontend array was returned
        if test_flags.generate_frontend_arrays:
            assert ivy_backend.nested_map(
                ret,
                lambda x: (_is_frontend_array(x) if ivy_backend.is_array(x) else True),
            ), "Frontend function returned non-frontend arrays: {}".format(ret)

        if test_flags.with_out:
            if not inspect.isclass(ret):
                is_ret_tuple = issubclass(ret.__class__, tuple)
            else:
                is_ret_tuple = issubclass(ret, tuple)

            if test_flags.generate_frontend_arrays:
                if is_ret_tuple:
                    ret = ivy_backend.nested_map(
                        ret,
                        lambda _x: (
                            arrays_to_frontend(
                                backend=backend_to_test,
                                frontend_array_fn=create_frontend_array,
                            )(_x)
                            if not _is_frontend_array(_x)
                            else _x
                        ),
                        include_derived=True,
                    )
                elif not _is_frontend_array(ret):
                    ret = arrays_to_frontend(
                        backend=backend_to_test, frontend_array_fn=create_frontend_array
                    )(ret)
            else:
                if is_ret_tuple:
                    ret = ivy_backend.nested_map(
                        ret,
                        lambda _x: (
                            ivy_backend.array(_x)
                            if not ivy_backend.is_array(_x)
                            else _x
                        ),
                        include_derived=True,
                    )
                elif not ivy_backend.is_array(ret):
                    ret = ivy_backend.array(ret)

            out = ret
            # pass return value to out argument
            # check if passed reference is correctly updated
            kwargs["out"] = out
            if is_ret_tuple:
                if test_flags.generate_frontend_arrays:
                    flatten_ret = flatten_frontend(
                        ret=ret,
                        backend=backend_to_test,
                        frontend_array_fn=create_frontend_array,
                    )
                    flatten_out = flatten_frontend(
                        ret=out,
                        backend=backend_to_test,
                        frontend_array_fn=create_frontend_array,
                    )
                else:
                    flatten_ret = flatten(backend=backend_to_test, ret=ret)
                    flatten_out = flatten(backend=backend_to_test, ret=out)
                for ret_array, out_array in zip(flatten_ret, flatten_out):
                    if ivy_backend.native_inplace_support and not any(
                        (ivy_backend.isscalar(ret), ivy_backend.isscalar(out))
                    ):
                        if test_flags.generate_frontend_arrays:
                            assert ret_array.ivy_array.data is out_array.ivy_array.data
                        else:
                            assert ret_array.data is out_array.data
                    assert ret_array is out_array
            else:
                if ivy_backend.native_inplace_support and not any(
                    (ivy_backend.isscalar(ret), ivy_backend.isscalar(out))
                ):
                    if test_flags.generate_frontend_arrays:
                        assert ret.ivy_array.data is out.ivy_array.data
                    else:
                        assert ret.data is out.data
                assert ret is out
        elif test_flags.inplace:
            assert not isinstance(ret, tuple)

            if test_flags.generate_frontend_arrays and not test_flags.test_compile:
                assert _is_frontend_array(ret)
                array_fn = _is_frontend_array
            else:
                assert ivy_backend.is_array(ret)
                array_fn = ivy_backend.is_array

            if "inplace" in list(inspect.signature(frontend_fn).parameters.keys()):
                # the function provides optional inplace update
                # set inplace update to be True and check
                # if returned reference is inputted reference
                # and if inputted reference's content is correctly updated
                copy_kwargs["inplace"] = True
                copy_kwargs["as_ivy_arrays"] = False
                first_array = ivy_backend.func_wrapper._get_first_array(
                    *copy_args, array_fn=array_fn, **copy_kwargs
                )
                ret_ = get_frontend_ret(
                    frontend_fn=frontend_fn,
                    backend=backend_to_test,
                    precision_mode=test_flags.precision_mode,
                    test_compile=test_flags.test_compile,
                    frontend_array_function=(
                        create_frontend_array if test_flags.test_compile else None
                    ),
                    *copy_args,
                    **copy_kwargs,
                )
                assert first_array is ret_
            else:
                # the function provides inplace update by default
                # check if returned reference is inputted reference
                copy_kwargs["as_ivy_arrays"] = False
                first_array = ivy_backend.func_wrapper._get_first_array(
                    *args, array_fn=array_fn, **kwargs
                )
                ret_ = get_frontend_ret(
                    frontend_fn=frontend_fn,
                    backend=backend_to_test,
                    precision_mode=test_flags.precision_mode,
                    test_compile=test_flags.test_compile,
                    frontend_array_function=(
                        create_frontend_array if test_flags.test_compile else None
                    ),
                    *args,
                    **kwargs,
                )
                assert (
                    first_array is ret_
                ), f"Inplace operation failed {first_array} != {ret_}"

        # create NumPy args
        if test_flags.generate_frontend_arrays:
            ret_np_flat = flatten_frontend_to_np(
                ret=ret,
                frontend_array_fn=create_frontend_array,
                backend=backend_to_test,
            )
        else:
            ret_np_flat = flatten_and_to_np(ret=ret, backend=backend_to_test)

        if not test_values:
            ret = ivy_backend.nested_map(
                ret, _frontend_array_to_ivy, include_derived={tuple: True}
            )

        def arrays_to_numpy(x):
            if test_flags.generate_frontend_arrays:
                return ivy_backend.to_numpy(x.ivy_array) if _is_frontend_array(x) else x
            return (
                ivy_backend.to_numpy(x._data) if isinstance(x, ivy_backend.Array) else x
            )

        gt_args_np = ivy.nested_map(
            args_for_test,
            arrays_to_numpy,
            shallow=False,
        )
        gt_kwargs_np = ivy.nested_map(
            kwargs_for_test,
            arrays_to_numpy,
            shallow=False,
        )

    # create frontend framework args
    frontend_config = get_frontend_config(frontend)
    args_frontend = ivy.nested_map(
        gt_args_np,
        lambda x: (
            frontend_config.native_array(x)
            if isinstance(x, np.ndarray)
            else (
                frontend_config.as_native_dtype(x)
                if isinstance(x, frontend_config.Dtype)
                else x
            )
        ),
        shallow=False,
    )
    kwargs_frontend = ivy.nested_map(
        gt_kwargs_np,
        lambda x: frontend_config.native_array(x) if isinstance(x, np.ndarray) else x,
        shallow=False,
    )

    # change ivy dtypes to native dtypes
    if "dtype" in kwargs_frontend and kwargs_frontend["dtype"] is not None:
        kwargs_frontend["dtype"] = frontend_config.as_native_dtype(
            kwargs_frontend["dtype"]
        )

    # change ivy device to native devices
    if "device" in kwargs_frontend:
        kwargs_frontend["device"] = frontend_config.as_native_dev(
            kwargs_frontend["device"]
        )

    # compute the return via the frontend framework
    frontend_fw = importlib.import_module(gt_frontend_submods)
    frontend_fw_fn = frontend_fw.__dict__[gt_fn_name]
    frontend_ret = frontend_fw_fn(*args_frontend, **kwargs_frontend)

    # ToDo: only compiles and does inference on ivy arrays for now
    if test_flags.transpile and hasattr(frontend_config, "backend_str"):
        _get_transpiled_data_if_required(
            frontend_fn,
            frontend_fw_fn,
            frontend,
            fn_name=gt_frontend_submods + "." + gt_fn_name,
            frontend_fw_args=args_frontend,
            frontend_fw_kwargs=kwargs_frontend,
        )

    if frontend_config.isscalar(frontend_ret):
        frontend_ret_np_flat = [frontend_config.to_numpy(frontend_ret)]
    else:
        # tuplify the frontend return
        if not isinstance(frontend_ret, tuple):
            frontend_ret = (frontend_ret,)
        frontend_ret_idxs = ivy.nested_argwhere(
            frontend_ret, frontend_config.is_native_array
        )
        frontend_ret_flat = ivy.multi_index_nest(frontend_ret, frontend_ret_idxs)
        frontend_ret_np_flat = [frontend_config.to_numpy(x) for x in frontend_ret_flat]
    # assuming value test will be handled manually in the test function
    if not test_values:
        return (
            ret,
            frontend_ret,
        )

    if isinstance(rtol, dict):
        rtol = _get_framework_rtol(rtol, t_globals.CURRENT_BACKEND)
    if isinstance(atol, dict):
        atol = _get_framework_atol(atol, t_globals.CURRENT_BACKEND)

    value_test(
        ret_np_flat=ret_np_flat,
        ret_np_from_gt_flat=frontend_ret_np_flat,
        rtol=rtol,
        atol=atol,
        specific_tolerance_dict=tolerance_dict,
        backend=backend_to_test,
        ground_truth_backend=frontend,
    )


# Method testing


def test_gradient_backend_computation(
    backend_to_test,
    args_np,
    arg_np_vals,
    args_idxs,
    kwargs_np,
    kwarg_np_vals,
    kwargs_idxs,
    input_dtypes,
    test_flags,
    on_device,
    fn,
    test_compile,
    xs_grad_idxs,
    ret_grad_idxs,
):
    args, kwargs = create_args_kwargs(
        backend=backend_to_test,
        args_np=args_np,
        arg_np_vals=arg_np_vals,
        args_idxs=args_idxs,
        kwargs_np=kwargs_np,
        kwarg_np_vals=kwarg_np_vals,
        kwargs_idxs=kwargs_idxs,
        input_dtypes=input_dtypes,
        test_flags=test_flags,
        on_device=on_device,
    )

    with BackendHandler.update_backend(backend_to_test) as ivy_backend:

        def _grad_fn(all_args):
            args, kwargs, i = all_args
            call_fn = ivy_backend.__dict__[fn] if isinstance(fn, str) else fn[i]
            ret = compiled_if_required(
                backend_to_test,
                call_fn,
                test_compile=test_compile,
                args=args,
                kwargs=kwargs,
            )(*args, **kwargs)
            return ivy_backend.nested_map(ret, ivy_backend.mean, include_derived=True)

        with ivy_backend.PreciseMode(test_flags.precision_mode):
            _, grads = ivy_backend.execute_with_gradients(
                _grad_fn,
                [args, kwargs, 0],
                xs_grad_idxs=xs_grad_idxs,
                ret_grad_idxs=ret_grad_idxs,
            )
    grads_np_flat = flatten_and_to_np(backend=backend_to_test, ret=grads)
    return grads_np_flat


def test_gradient_ground_truth_computation(
    ground_truth_backend,
    on_device,
    fn,
    input_dtypes,
    all_as_kwargs_np,
    args_np,
    arg_np_vals,
    args_idxs,
    kwargs_np,
    kwarg_np_vals,
    test_flags,
    kwargs_idxs,
    test_compile,
    xs_grad_idxs,
    ret_grad_idxs,
):
    with BackendHandler.update_backend(ground_truth_backend) as gt_backend:
        gt_backend.set_default_device(on_device)  # TODO remove

        if check_unsupported_dtype(
            fn=gt_backend.__dict__[fn] if isinstance(fn, str) else fn[1],
            input_dtypes=input_dtypes,
            all_as_kwargs_np=all_as_kwargs_np,
        ):
            return

        args, kwargs = create_args_kwargs(
            backend=ground_truth_backend,
            args_np=args_np,
            arg_np_vals=arg_np_vals,
            args_idxs=args_idxs,
            kwargs_np=kwargs_np,
            kwarg_np_vals=kwarg_np_vals,
            kwargs_idxs=kwargs_idxs,
            input_dtypes=input_dtypes,
            test_flags=test_flags,
            on_device=on_device,
        )

        def _gt_grad_fn(all_args):
            args, kwargs, i = all_args
            call_fn = gt_backend.__dict__[fn] if isinstance(fn, str) else fn[i]
            ret = compiled_if_required(
                ground_truth_backend,
                call_fn,
                test_compile=test_compile,
                args=args,
                kwargs=kwargs,
            )(*args, **kwargs)
            return gt_backend.nested_map(ret, gt_backend.mean, include_derived=True)

        with gt_backend.PreciseMode(test_flags.precision_mode):
            _, grads_from_gt = gt_backend.execute_with_gradients(
                _gt_grad_fn,
                [args, kwargs, 1],
                xs_grad_idxs=xs_grad_idxs,
                ret_grad_idxs=ret_grad_idxs,
            )
        grads_np_from_gt_flat = flatten_and_to_np(
            backend=ground_truth_backend, ret=grads_from_gt
        )

    return grads_np_from_gt_flat


def gradient_test(
    *,
    fn,
    all_as_kwargs_np,
    args_np,
    kwargs_np,
    input_dtypes,
    test_flags,
    test_compile: bool = False,
    rtol_: float = None,
    atol_: float = 1e-06,
    tolerance_dict=None,
    xs_grad_idxs=None,
    ret_grad_idxs=None,
    backend_to_test: str,
    ground_truth_backend: str,
    on_device: str,
):
    # extract all arrays from the arguments and keyword arguments
    arg_np_vals, args_idxs, _ = _get_nested_np_arrays(args_np)
    kwarg_np_vals, kwargs_idxs, _ = _get_nested_np_arrays(kwargs_np)

    if mod_backend[backend_to_test]:
        # do this using multiprocessing
        proc, input_queue, output_queue = mod_backend[backend_to_test]
        input_queue.put(
            (
                "gradient_backend_computation",
                backend_to_test,
                args_np,
                arg_np_vals,
                args_idxs,
                kwargs_np,
                kwarg_np_vals,
                kwargs_idxs,
                input_dtypes,
                test_flags,
                on_device,
                fn,
                test_compile,
                xs_grad_idxs,
                ret_grad_idxs,
            )
        )
        grads_np_flat = output_queue.get()

    else:
        grads_np_flat = test_gradient_backend_computation(
            backend_to_test,
            args_np,
            arg_np_vals,
            args_idxs,
            kwargs_np,
            kwarg_np_vals,
            kwargs_idxs,
            input_dtypes,
            test_flags,
            on_device,
            fn,
            test_compile,
            xs_grad_idxs,
            ret_grad_idxs,
        )

    if mod_backend[ground_truth_backend]:
        # do this using multiprocessing
        proc, input_queue, output_queue = mod_backend[ground_truth_backend]
        input_queue.put(
            (
                "gradient_ground_truth_computation",
                ground_truth_backend,
                on_device,
                fn,
                input_dtypes,
                all_as_kwargs_np,
                args_np,
                arg_np_vals,
                args_idxs,
                kwargs_np,
                kwarg_np_vals,
                test_flags,
                kwargs_idxs,
                test_compile,
                xs_grad_idxs,
                ret_grad_idxs,
            )
        )
        grads_np_from_gt_flat = output_queue.get()
    else:
        grads_np_from_gt_flat = test_gradient_ground_truth_computation(
            ground_truth_backend,
            on_device,
            fn,
            input_dtypes,
            all_as_kwargs_np,
            args_np,
            arg_np_vals,
            args_idxs,
            kwargs_np,
            kwarg_np_vals,
            test_flags,
            kwargs_idxs,
            test_compile,
            xs_grad_idxs,
            ret_grad_idxs,
        )

    assert len(grads_np_flat) == len(
        grads_np_from_gt_flat
    ), "result length mismatch: {} ({}) != {} ({})".format(
        grads_np_flat,
        len(grads_np_flat),
        grads_np_from_gt_flat,
        len(grads_np_from_gt_flat),
    )

    value_test(
        ret_np_flat=grads_np_flat,
        ret_np_from_gt_flat=grads_np_from_gt_flat,
        rtol=rtol_,
        atol=atol_,
        specific_tolerance_dict=tolerance_dict,
        backend=backend_to_test,
        ground_truth_backend=ground_truth_backend,
    )


def test_method_backend_computation(
    init_input_dtypes,
    init_flags,
    backend_to_test,
    init_all_as_kwargs_np,
    on_device,
    method_input_dtypes,
    method_flags,
    method_all_as_kwargs_np,
    class_name,
    method_name,
    init_with_v,
    test_compile,
    method_with_v,
):
    init_input_dtypes = ivy.default(init_input_dtypes, [])

    # Constructor arguments #
    init_all_as_kwargs_np = ivy.default(init_all_as_kwargs_np, dict())
    # split the arguments into their positional and keyword components
    args_np_constructor, kwargs_np_constructor = kwargs_to_args_n_kwargs(
        num_positional_args=init_flags.num_positional_args,
        kwargs=init_all_as_kwargs_np,
    )

    # extract all arrays from the arguments and keyword arguments
    con_arg_np_vals, con_args_idxs, con_c_arg_vals = _get_nested_np_arrays(
        args_np_constructor
    )
    con_kwarg_np_vals, con_kwargs_idxs, con_c_kwarg_vals = _get_nested_np_arrays(
        kwargs_np_constructor
    )

    # make all lists equal in length
    num_arrays_constructor = con_c_arg_vals + con_c_kwarg_vals
    if len(init_input_dtypes) < num_arrays_constructor:
        init_input_dtypes = [
            init_input_dtypes[0] for _ in range(num_arrays_constructor)
        ]
    if len(init_flags.as_variable) < num_arrays_constructor:
        init_flags.as_variable = [
            init_flags.as_variable[0] for _ in range(num_arrays_constructor)
        ]
    if len(init_flags.native_arrays) < num_arrays_constructor:
        init_flags.native_arrays = [
            init_flags.native_arrays[0] for _ in range(num_arrays_constructor)
        ]

    # update variable flags to be compatible with float dtype
    with BackendHandler.update_backend(backend_to_test) as ivy_backend:
        init_flags.as_variable = [
            v if ivy_backend.is_float_dtype(d) else False
            for v, d in zip(init_flags.as_variable, init_input_dtypes)
        ]

    # Save original constructor data for inplace operations
    constructor_data = OrderedDict(
        args_np=args_np_constructor,
        arg_np_vals=con_arg_np_vals,
        args_idxs=con_args_idxs,
        kwargs_np=kwargs_np_constructor,
        kwarg_np_vals=con_kwarg_np_vals,
        kwargs_idxs=con_kwargs_idxs,
        input_dtypes=init_input_dtypes,
        test_flags=init_flags,
        on_device=on_device,
    )
    org_con_data = copy.deepcopy(constructor_data)

    # Create Args
    args_constructor, kwargs_constructor = create_args_kwargs(
        backend=backend_to_test, **constructor_data
    )
    # end constructor #

    # method arguments #
    method_input_dtypes = ivy.default(method_input_dtypes, [])
    args_np_method, kwargs_np_method = kwargs_to_args_n_kwargs(
        num_positional_args=method_flags.num_positional_args,
        kwargs=method_all_as_kwargs_np,
    )

    # extract all arrays from the arguments and keyword arguments
    met_arg_np_vals, met_args_idxs, met_c_arg_vals = _get_nested_np_arrays(
        args_np_method
    )
    met_kwarg_np_vals, met_kwargs_idxs, met_c_kwarg_vals = _get_nested_np_arrays(
        kwargs_np_method
    )

    # make all lists equal in length
    num_arrays_method = met_c_arg_vals + met_c_kwarg_vals
    if len(method_input_dtypes) < num_arrays_method:
        method_input_dtypes = [method_input_dtypes[0] for _ in range(num_arrays_method)]
    if len(method_flags.as_variable) < num_arrays_method:
        method_flags.as_variable = [
            method_flags.as_variable[0] for _ in range(num_arrays_method)
        ]
    if len(method_flags.native_arrays) < num_arrays_method:
        method_flags.native_arrays = [
            method_flags.native_arrays[0] for _ in range(num_arrays_method)
        ]
    if len(method_flags.container) < num_arrays_method:
        method_flags.container = [
            method_flags.container[0] for _ in range(num_arrays_method)
        ]

    with BackendHandler.update_backend(backend_to_test) as ivy_backend:
        method_flags.as_variable = [
            v if ivy_backend.is_float_dtype(d) else False
            for v, d in zip(method_flags.as_variable, method_input_dtypes)
        ]

    # Create Args
    args_method, kwargs_method = create_args_kwargs(
        backend=backend_to_test,
        args_np=args_np_method,
        arg_np_vals=met_arg_np_vals,
        args_idxs=met_args_idxs,
        kwargs_np=kwargs_np_method,
        kwarg_np_vals=met_kwarg_np_vals,
        kwargs_idxs=met_kwargs_idxs,
        input_dtypes=method_input_dtypes,
        test_flags=method_flags,
        on_device=on_device,
    )
    # End Method #

    # Run testing
    with BackendHandler.update_backend(backend_to_test) as ivy_backend:
        ins = ivy_backend.__dict__[class_name](*args_constructor, **kwargs_constructor)
        # TODO remove when the handle_method can properly compute unsupported dtypes
        if any(
            dtype
            in ivy_backend.function_unsupported_dtypes(
                ins.__getattribute__(method_name)
            )
            for dtype in method_input_dtypes
        ):
            return
        v_np = None
        if isinstance(ins, ivy_backend.Module):
            if init_with_v:
                v = ivy_backend.Container(
                    ins._create_variables(
                        device=on_device, dtype=method_input_dtypes[0]
                    )
                )
                ins = ivy_backend.__dict__[class_name](
                    *args_constructor, **kwargs_constructor, v=v
                )
            v = ins.__getattribute__("v")
            v_np = v.cont_map(
                lambda x, kc: ivy_backend.to_numpy(x) if ivy_backend.is_array(x) else x
            )
            if method_with_v:
                kwargs_method = dict(**kwargs_method, v=v)
        ret, ret_np_flat = get_ret_and_flattened_np_array(
            backend_to_test,
            ins.__getattribute__(method_name),
            *args_method,
            test_compile=test_compile,
            precision_mode=method_flags.precision_mode,
            **kwargs_method,
        )
        if isinstance(ret, ivy_backend.Array):
            ret_device = ivy_backend.dev(ret)
        else:
            ret_device = None
    fw_list = gradient_unsupported_dtypes(fn=ins.__getattribute__(method_name))

    return (
        ret,
        ret_np_flat,
        ret_device,
        org_con_data,
        args_np_method,
        met_arg_np_vals,
        met_args_idxs,
        kwargs_np_method,
        met_kwarg_np_vals,
        met_kwargs_idxs,
        v_np,
        fw_list,
    )


def test_method_ground_truth_computation(
    ground_truth_backend,
    on_device,
    org_con_data,
    args_np_method,
    met_arg_np_vals,
    met_args_idxs,
    kwargs_np_method,
    met_kwarg_np_vals,
    met_kwargs_idxs,
    method_input_dtypes,
    method_flags,
    class_name,
    method_name,
    test_compile,
    v_np,
):
    with BackendHandler.update_backend(ground_truth_backend) as gt_backend:
        gt_backend.set_default_device(on_device)
        args_gt_constructor, kwargs_gt_constructor = create_args_kwargs(
            backend=ground_truth_backend, **org_con_data
        )
        args_gt_method, kwargs_gt_method = create_args_kwargs(
            backend=ground_truth_backend,
            args_np=args_np_method,
            arg_np_vals=met_arg_np_vals,
            args_idxs=met_args_idxs,
            kwargs_np=kwargs_np_method,
            kwarg_np_vals=met_kwarg_np_vals,
            kwargs_idxs=met_kwargs_idxs,
            input_dtypes=method_input_dtypes,
            test_flags=method_flags,
            on_device=on_device,
        )
        ins_gt = gt_backend.__dict__[class_name](
            *args_gt_constructor, **kwargs_gt_constructor
        )
        # TODO this when the handle_method can properly compute unsupported dtypes
        if any(
            dtype
            in gt_backend.function_unsupported_dtypes(
                ins_gt.__getattribute__(method_name)
            )
            for dtype in method_input_dtypes
        ):
            return
        if isinstance(ins_gt, gt_backend.Module):
            v_gt = v_np.cont_map(
                lambda x, kc: gt_backend.asarray(x) if isinstance(x, np.ndarray) else x
            )
            kwargs_gt_method = dict(**kwargs_gt_method, v=v_gt)
        ret_from_gt, ret_np_from_gt_flat = get_ret_and_flattened_np_array(
            ground_truth_backend,
            ins_gt.__getattribute__(method_name),
            *args_gt_method,
            test_compile=test_compile,
            precision_mode=method_flags.precision_mode,
            **kwargs_gt_method,
        )
        assert gt_backend.nested_map(
            ret_from_gt,
            lambda x: gt_backend.is_ivy_array(x) if gt_backend.is_array(x) else True,
        ), "Ground-truth method returned non-ivy arrays: {}".format(ret_from_gt)

        fw_list2 = gradient_unsupported_dtypes(fn=ins_gt.__getattribute__(method_name))
        # for k, v in fw_list2.items():
        #     if k not in fw_list:
        #         fw_list[k] = []
        #     fw_list[k].extend(v)

        if isinstance(ret_from_gt, gt_backend.Array):
            ret_from_gt_device = gt_backend.dev(ret_from_gt)
        else:
            ret_from_gt_device = None

    return ret_from_gt, ret_np_from_gt_flat, ret_from_gt_device, fw_list2


def test_method(
    *,
    init_input_dtypes: List[ivy.Dtype] = None,
    method_input_dtypes: List[ivy.Dtype] = None,
    init_all_as_kwargs_np: dict = None,
    method_all_as_kwargs_np: dict = None,
    init_flags: pf.MethodTestFlags,
    method_flags: pf.MethodTestFlags,
    class_name: str,
    method_name: str = "__call__",
    init_with_v: bool = False,
    method_with_v: bool = False,
    rtol_: float = None,
    atol_: float = 1e-06,
    tolerance_dict=None,
    test_values: Union[bool, str] = True,
    test_gradients: bool = False,
    xs_grad_idxs=None,
    ret_grad_idxs=None,
    test_compile: bool = False,
    backend_to_test: str,
    ground_truth_backend: str,
    on_device: str,
    return_flat_np_arrays: bool = False,
):
    """
    Test a class-method that consumes (or returns) arrays for the current backend by
    comparing the result with numpy.

    Parameters
    ----------
    init_input_dtypes
        data types of the input arguments to the constructor in order.
    init_as_variable_flags
        dictates whether the corresponding input argument passed to the constructor
        should be treated as an ivy.Array.
    init_num_positional_args
        number of input arguments that must be passed as positional arguments to the
        constructor.
    init_native_array_flags
        dictates whether the corresponding input argument passed to the constructor
        should be treated as a native array.
    init_all_as_kwargs_np:
        input arguments to the constructor as keyword arguments.
    method_input_dtypes
        data types of the input arguments to the method in order.
    method_as_variable_flags
        dictates whether the corresponding input argument passed to the method should
        be treated as an ivy.Array.
    method_num_positional_args
        number of input arguments that must be passed as positional arguments to the
        method.
    method_native_array_flags
        dictates whether the corresponding input argument passed to the method should
        be treated as a native array.
    method_container_flags
        dictates whether the corresponding input argument passed to the method should
        be treated as an ivy Container.
    method_all_as_kwargs_np:
        input arguments to the method as keyword arguments.
    class_name
        name of the class to test.
    method_name
        name of the method to test.
    init_with_v
        if the class being tested is an ivy.Module, then setting this flag as True will
        call the constructor with the variables v passed explicitly.
    method_with_v
        if the class being tested is an ivy.Module, then setting this flag as True will
        call the method with the variables v passed explicitly.
    rtol_
        relative tolerance value.
    atol_
        absolute tolerance value.
    test_values
        can be a bool or a string to indicate whether correctness of values should be
        tested. If the value is `with_v`, shapes are tested but not values.
    test_gradients
        if True, test for the correctness of gradients.
    xs_grad_idxs
        Indices of the input arrays to compute gradients with respect to. If None,
        gradients are returned with respect to all input arrays. (Default value = None)
    ret_grad_idxs
        Indices of the returned arrays for which to return computed gradients. If None,
        gradients are returned for all returned arrays. (Default value = None)
    test_compile
        If True, test for the correctness of compilation.
    ground_truth_backend
        Ground Truth Backend to compare the result-values.
    device_
        The device on which to create arrays.
    return_flat_np_arrays
        If test_values is False, this flag dictates whether the original returns are
        returned, or whether the flattened numpy arrays are returned.

    Returns
    -------
    ret
        optional, return value from the function
    ret_gt
        optional, return value from the Ground Truth function
    """
    # check to see if multiprocessing is to be used

    if mod_backend[backend_to_test]:
        # yep, multiprocessing
        proc, input_queue, output_queue = mod_backend[backend_to_test]
        input_queue.put(
            (
                "method_backend_computation",
                init_input_dtypes,
                init_flags,
                backend_to_test,
                init_all_as_kwargs_np,
                on_device,
                method_input_dtypes,
                method_flags,
                method_all_as_kwargs_np,
                class_name,
                method_name,
                init_with_v,
                test_compile,
                method_with_v,
            )
        )
        (
            ret,
            ret_np_flat,
            ret_device,
            org_con_data,
            args_np_method,
            met_arg_np_vals,
            met_args_idxs,
            kwargs_np_method,
            met_kwarg_np_vals,
            met_kwargs_idxs,
            v_np,
            fw_list,
        ) = output_queue.get()
    else:
        (
            ret,
            ret_np_flat,
            ret_device,
            org_con_data,
            args_np_method,
            met_arg_np_vals,
            met_args_idxs,
            kwargs_np_method,
            met_kwarg_np_vals,
            met_kwargs_idxs,
            v_np,
            fw_list,
        ) = test_method_backend_computation(
            init_input_dtypes,
            init_flags,
            backend_to_test,
            init_all_as_kwargs_np,
            on_device,
            method_input_dtypes,
            method_flags,
            method_all_as_kwargs_np,
            class_name,
            method_name,
            init_with_v,
            test_compile,
            method_with_v,
        )

    # Compute the return with a Ground Truth backend
    if mod_backend[ground_truth_backend]:
        # yep, multiprocessing
        proc, input_queue, output_queue = mod_backend[ground_truth_backend]
        input_queue.put(
            (
                "method_ground_truth_computation",
                ground_truth_backend,
                on_device,
                org_con_data,
                args_np_method,
                met_arg_np_vals,
                met_args_idxs,
                kwargs_np_method,
                met_kwarg_np_vals,
                met_kwargs_idxs,
                method_input_dtypes,
                method_flags,
                class_name,
                method_name,
                test_compile,
                v_np,
            )
        )
        ret_from_gt, ret_np_from_gt_flat, ret_from_gt_device, fw_list2 = (
            output_queue.get()
        )
    else:
        ret_from_gt, ret_np_from_gt_flat, ret_from_gt_device, fw_list2 = (
            test_method_ground_truth_computation(
                ground_truth_backend,
                on_device,
                org_con_data,
                args_np_method,
                met_arg_np_vals,
                met_args_idxs,
                kwargs_np_method,
                met_kwarg_np_vals,
                met_kwargs_idxs,
                method_input_dtypes,
                method_flags,
                class_name,
                method_name,
                test_compile,
                v_np,
            )
        )

    for k, v in fw_list2.items():
        if k not in fw_list:
            fw_list[k] = []
        fw_list[k].extend(v)

    # gradient test
    # TODO enable gradient testing
    # if (
    #     test_gradients
    #     and not backend_to_test == "numpy"
    #     and "bool" not in method_input_dtypes
    #     and not any(ivy.is_complex_dtype(d) for d in method_input_dtypes)
    # ):
    #     if fw in fw_list:
    #         if ivy.nested_argwhere(
    #             method_all_as_kwargs_np,
    #             lambda x: x.dtype in fw_list[fw] if isinstance(x, np.ndarray)
    #               else None,
    #         ):
    #             pass
    #         else:
    #             gradient_test(
    #                 fn=[
    #                     ins.__getattribute__(method_name),
    #                     ins_gt.__getattribute__(method_name),
    #                 ],
    #                 all_as_kwargs_np=method_all_as_kwargs_np,
    #                 args_np=args_np_method,
    #                 kwargs_np=kwargs_np_method,
    #                 input_dtypes=method_input_dtypes,
    #                 test_flags=method_flags,
    #                 test_compile=test_compile,
    #                 rtol_=rtol_,
    #                 atol_=atol_,
    #                 xs_grad_idxs=xs_grad_idxs,
    #                 ret_grad_idxs=ret_grad_idxs,
    #                 ground_truth_backend=ground_truth_backend,
    #                 on_device=on_device,
    #             )

    #     else:
    #         gradient_test(
    #             fn=[
    #                 ins.__getattribute__(method_name),
    #                 ins_gt.__getattribute__(method_name),
    #             ],
    #             all_as_kwargs_np=method_all_as_kwargs_np,
    #             args_np=args_np_method,
    #             kwargs_np=kwargs_np_method,
    #             input_dtypes=method_input_dtypes,
    #             test_flags=method_flags,
    #             test_compile=test_compile,
    #             rtol_=rtol_,
    #             atol_=atol_,
    #             xs_grad_idxs=xs_grad_idxs,
    #             ret_grad_idxs=ret_grad_idxs,
    #             ground_truth_backend=ground_truth_backend,
    #             on_device=on_device,
    #         )

    assert ret_device == ret_from_gt_device, (
        f"ground truth backend ({ground_truth_backend}) returned array on"
        f" device {ret_from_gt_device} but target backend ({backend_to_test})"
        f" returned array on device {ret_device}"
    )
    if ret_device is not None:
        assert ret_device == on_device, (
            f"device is set to {on_device}, but ground truth produced array on"
            f" {ret_device}"
        )

    # assuming value test will be handled manually in the test function
    if not test_values:
        if return_flat_np_arrays:
            return ret_np_flat, ret_np_from_gt_flat
        return ret, ret_from_gt
    # value test

    if isinstance(rtol_, dict):
        rtol_ = _get_framework_rtol(rtol_, backend_to_test)
    if isinstance(atol_, dict):
        atol_ = _get_framework_atol(atol_, backend_to_test)

    value_test(
        backend=backend_to_test,
        ground_truth_backend=ground_truth_backend,
        ret_np_flat=ret_np_flat,
        ret_np_from_gt_flat=ret_np_from_gt_flat,
        rtol=rtol_,
        atol=atol_,
        specific_tolerance_dict=tolerance_dict,
    )


def test_frontend_method(
    *,
    init_input_dtypes: Union[ivy.Dtype, List[ivy.Dtype]] = None,
    method_input_dtypes: Union[ivy.Dtype, List[ivy.Dtype]],
    init_flags,
    method_flags,
    init_all_as_kwargs_np: dict = None,
    method_all_as_kwargs_np: dict,
    frontend: str,
    frontend_method_data: FrontendMethodData,
    backend_to_test: str,
    on_device,
    rtol_: float = None,
    atol_: float = 1e-06,
    tolerance_dict: dict = None,
    test_values: Union[bool, str] = True,
):
    """
    Test a class-method that consumes (or returns) arrays for the current backend by
    comparing the result with numpy.

    Parameters
    ----------
    init_input_dtypes
        data types of the input arguments to the constructor in order.
    init_as_variable_flags
        dictates whether the corresponding input argument passed to the constructor
        should be treated as an ivy.Variable.
    init_num_positional_args
        number of input arguments that must be passed as positional arguments to the
        constructor.
    init_native_array_flags
        dictates whether the corresponding input argument passed to the constructor
        should be treated as a native array.
    init_all_as_kwargs_np:
        input arguments to the constructor as keyword arguments.
    method_input_dtypes
        data types of the input arguments to the method in order.
    method_all_as_kwargs_np:
        input arguments to the method as keyword arguments.
    frontend
        current frontend (framework).
    rtol_
        relative tolerance value.
    atol_
        absolute tolerance value.
    tolerance_dict
        dictionary of tolerance values for specific dtypes.
    test_values
        can be a bool or a string to indicate whether correctness of values should be
        tested. If the value is `with_v`, shapes are tested but not values.

    Returns
    -------
    ret
        optional, return value from the function
    ret_gt
        optional, return value from the Ground Truth function
    """
    # ToDo add with_backend refactor in GC
    _switch_backend_context(method_flags.test_compile)

    # Constructor arguments #
    args_np_constructor, kwargs_np_constructor = kwargs_to_args_n_kwargs(
        num_positional_args=init_flags.num_positional_args,
        kwargs=init_all_as_kwargs_np,
    )

    # extract all arrays from the arguments and keyword arguments
    con_arg_np_vals, con_args_idxs, con_c_arg_vals = _get_nested_np_arrays(
        args_np_constructor
    )
    con_kwarg_np_vals, con_kwargs_idxs, con_c_kwarg_vals = _get_nested_np_arrays(
        kwargs_np_constructor
    )

    # make all lists equal in length
    num_arrays_constructor = con_c_arg_vals + con_c_kwarg_vals
    if len(init_input_dtypes) < num_arrays_constructor:
        init_input_dtypes = [
            init_input_dtypes[0] for _ in range(num_arrays_constructor)
        ]
    if len(init_flags.as_variable) < num_arrays_constructor:
        init_flags.as_variable = [
            init_flags.as_variable[0] for _ in range(num_arrays_constructor)
        ]
    if len(init_flags.native_arrays) < num_arrays_constructor:
        init_flags.native_arrays = [
            init_flags.native_arrays[0] for _ in range(num_arrays_constructor)
        ]

    # update variable flags to be compatible with float dtype
    with BackendHandler.update_backend(backend_to_test) as ivy_backend:
        init_flags.as_variable = [
            v if ivy_backend.is_float_dtype(d) else False
            for v, d in zip(init_flags.as_variable, init_input_dtypes)
        ]

    # Create Args
    args_constructor, kwargs_constructor = create_args_kwargs(
        backend=backend_to_test,
        args_np=args_np_constructor,
        arg_np_vals=con_arg_np_vals,
        args_idxs=con_args_idxs,
        kwargs_np=kwargs_np_constructor,
        kwarg_np_vals=con_kwarg_np_vals,
        kwargs_idxs=con_kwargs_idxs,
        input_dtypes=init_input_dtypes,
        test_flags=init_flags,
        on_device=on_device,
    )
    # End constructor #

    # Method arguments #
    args_np_method, kwargs_np_method = kwargs_to_args_n_kwargs(
        num_positional_args=method_flags.num_positional_args,
        kwargs=method_all_as_kwargs_np,
    )

    # extract all arrays from the arguments and keyword arguments
    met_arg_np_vals, met_args_idxs, met_c_arg_vals = _get_nested_np_arrays(
        args_np_method
    )
    met_kwarg_np_vals, met_kwargs_idxs, met_c_kwarg_vals = _get_nested_np_arrays(
        kwargs_np_method
    )

    # make all lists equal in length
    num_arrays_method = met_c_arg_vals + met_c_kwarg_vals
    if len(method_input_dtypes) < num_arrays_method:
        method_input_dtypes = [method_input_dtypes[0] for _ in range(num_arrays_method)]
    if len(method_flags.as_variable) < num_arrays_method:
        method_flags.as_variable = [
            method_flags.as_variable[0] for _ in range(num_arrays_method)
        ]
    if len(method_flags.native_arrays) < num_arrays_method:
        method_flags.native_arrays = [
            method_flags.native_arrays[0] for _ in range(num_arrays_method)
        ]

    with BackendHandler.update_backend(backend_to_test) as ivy_backend:
        if frontend == "jax":
            importlib.import_module("ivy.functional.frontends.jax").config.update(
                "jax_enable_x64", True
            )

        method_flags.as_variable = [
            v if ivy_backend.is_float_dtype(d) else False
            for v, d in zip(method_flags.as_variable, method_input_dtypes)
        ]

        # Create Args
        args_method, kwargs_method = create_args_kwargs(
            backend=backend_to_test,
            args_np=args_np_method,
            arg_np_vals=met_arg_np_vals,
            args_idxs=met_args_idxs,
            kwargs_np=kwargs_np_method,
            kwarg_np_vals=met_kwarg_np_vals,
            kwargs_idxs=met_kwargs_idxs,
            input_dtypes=method_input_dtypes,
            test_flags=method_flags,
            on_device=on_device,
        )
        # End Method #

        args_constructor_ivy, kwargs_constructor_ivy = ivy_backend.args_to_ivy(
            *args_constructor, **kwargs_constructor
        )
        args_method_ivy, kwargs_method_ivy = ivy_backend.args_to_ivy(
            *args_method, **kwargs_method
        )
        args_constructor_np = ivy_backend.nested_map(
            args_constructor_ivy,
            lambda x: (
                ivy_backend.to_numpy(x._data) if isinstance(x, ivy_backend.Array) else x
            ),
            shallow=False,
        )
        kwargs_constructor_np = ivy_backend.nested_map(
            kwargs_constructor_ivy,
            lambda x: (
                ivy_backend.to_numpy(x._data) if isinstance(x, ivy_backend.Array) else x
            ),
            shallow=False,
        )
        args_method_np = ivy_backend.nested_map(
            args_method_ivy,
            lambda x: (
                ivy_backend.to_numpy(x._data) if isinstance(x, ivy_backend.Array) else x
            ),
            shallow=False,
        )
        kwargs_method_np = ivy_backend.nested_map(
            kwargs_method_ivy,
            lambda x: (
                ivy_backend.to_numpy(x._data) if isinstance(x, ivy_backend.Array) else x
            ),
            shallow=False,
        )

        frontend_fw_module = ivy_backend.utils.dynamic_import.import_module(
            frontend_method_data.ivy_init_module
        )
        ivy_frontend_creation_fn = getattr(
            frontend_fw_module, frontend_method_data.init_name
        )

        # Run testing
        ins = ivy_frontend_creation_fn(*args_constructor, **kwargs_constructor)
        ret, ret_np_flat = get_ret_and_flattened_np_array(
            backend_to_test,
            ins.__getattribute__(frontend_method_data.method_name),
            precision_mode=method_flags.precision_mode,
            *args_method,
            test_compile=method_flags.test_compile,
            **kwargs_method,
        )

        # ToDo: uncomment once test_frontend_method has been updated to test for
        #  frontend array arguments like test_frontend_function where
        #  test_flags.generate_frontend_arrays is being used
        # assert ivy_backend.nested_map(
        #     ret, lambda x: _is_frontend_array(x) if ivy_backend.is_array(x) else True
        # ), "Frontend method returned non-frontend arrays: {}".format(ret)

    # Compute the return with the native frontend framework
    frontend_config = get_frontend_config(frontend)
    args_constructor_frontend = ivy.nested_map(
        args_constructor_np,
        lambda x: frontend_config.native_array(x) if isinstance(x, np.ndarray) else x,
        shallow=False,
    )
    kwargs_constructor_frontend = ivy.nested_map(
        kwargs_constructor_np,
        lambda x: frontend_config.native_array(x) if isinstance(x, np.ndarray) else x,
        shallow=False,
    )
    args_method_frontend = ivy.nested_map(
        args_method_np,
        lambda x: (
            frontend_config.native_array(x)
            if isinstance(x, np.ndarray)
            else (
                frontend_config.as_native_dtype(x)
                if isinstance(x, frontend_config.Dtype)
                else (
                    frontend_config.as_native_dev(x)
                    if isinstance(x, frontend_config.Device)
                    else x
                )
            )
        ),
        shallow=False,
    )
    kwargs_method_frontend = ivy.nested_map(
        kwargs_method_np,
        lambda x: frontend_config.native_array(x) if isinstance(x, np.ndarray) else x,
        shallow=False,
    )

    # change ivy dtypes to native dtypes
    if "dtype" in kwargs_method_frontend:
        kwargs_method_frontend["dtype"] = frontend_config.as_native_dtype(
            kwargs_method_frontend["dtype"]
        )

    # change ivy device to native devices
    if "device" in kwargs_method_frontend:
        kwargs_method_frontend["device"] = frontend_config.as_native_dev(
            kwargs_method_frontend["device"]
        )
    frontend_creation_fn = getattr(
        importlib.import_module(frontend_method_data.framework_init_module),
        frontend_method_data.init_name,
    )
    ins_gt = frontend_creation_fn(
        *args_constructor_frontend, **kwargs_constructor_frontend
    )
    frontend_ret = ins_gt.__getattribute__(frontend_method_data.method_name)(
        *args_method_frontend, **kwargs_method_frontend
    )
    if frontend == "tensorflow" and isinstance(frontend_ret, tf.TensorShape):
        frontend_ret_np_flat = [np.asarray(frontend_ret, dtype=np.int32)]
    elif frontend_config.isscalar(frontend_ret):
        frontend_ret_np_flat = [np.asarray(frontend_ret)]
    else:
        # tuplify the frontend return
        if not isinstance(frontend_ret, tuple):
            frontend_ret = (frontend_ret,)
        frontend_ret_idxs = ivy.nested_argwhere(
            frontend_ret, frontend_config.is_native_array
        )
        frontend_ret_flat = ivy.multi_index_nest(frontend_ret, frontend_ret_idxs)
        frontend_ret_np_flat = [frontend_config.to_numpy(x) for x in frontend_ret_flat]

    # assuming value test will be handled manually in the test function
    if not test_values:
        return ret, frontend_ret

    # value test
    if isinstance(rtol_, dict):
        rtol_ = _get_framework_rtol(rtol_, backend_to_test)
    if isinstance(atol_, dict):
        atol_ = _get_framework_atol(atol_, backend_to_test)

    value_test(
        ret_np_flat=ret_np_flat,
        ret_np_from_gt_flat=frontend_ret_np_flat,
        rtol=rtol_,
        atol=atol_,
        specific_tolerance_dict=tolerance_dict,
        backend=backend_to_test,
        ground_truth_backend=frontend,
    )


# Helpers
DEFAULT_RTOL = None
DEFAULT_ATOL = 1e-06


def _get_framework_rtol(rtols: dict, current_fw: str):
    if current_fw in rtols.keys():
        return rtols[current_fw]
    return DEFAULT_RTOL


def _get_framework_atol(atols: dict, current_fw: str):
    if current_fw in atols.keys():
        return atols[current_fw]
    return DEFAULT_ATOL


def _get_nested_np_arrays(nest):
    """
    Search for a NumPy arrays in a nest.

    Parameters
    ----------
    nest
        nest to search in.

    Returns
    -------
         Items found, indices, and total number of arrays found
    """
    indices = ivy.nested_argwhere(nest, lambda x: isinstance(x, np.ndarray))

    ret = ivy.multi_index_nest(nest, indices)
    return ret, indices, len(ret)


def create_args_kwargs(
    *,
    backend: str,
    args_np,
    arg_np_vals,
    args_idxs,
    kwargs_np,
    kwarg_np_vals,
    kwargs_idxs,
    input_dtypes,
    test_flags: Union[pf.FunctionTestFlags, pf.MethodTestFlags],
    on_device,
):
    """
    Create arguments and keyword-arguments for the function to test.

    Parameters
    ----------
    args_np
        A dictionary of arguments in Numpy.
    kwargs_np
        A dictionary of keyword-arguments in Numpy.
    input_dtypes
        data-types of the input arguments and keyword-arguments.

    Returns
    -------
    Backend specific arguments, keyword-arguments
    """
    # create args
    with BackendHandler.update_backend(backend) as ivy_backend:
        args = ivy_backend.copy_nest(args_np, to_mutable=False)
        ivy_backend.set_nest_at_indices(
            args,
            args_idxs,
            test_flags.apply_flags(
                arg_np_vals,
                input_dtypes,
                0,
                backend=backend,
                on_device=on_device,
            ),
        )

        # create kwargs
        kwargs = ivy_backend.copy_nest(kwargs_np, to_mutable=False)
        ivy_backend.set_nest_at_indices(
            kwargs,
            kwargs_idxs,
            test_flags.apply_flags(
                kwarg_np_vals,
                input_dtypes,
                len(arg_np_vals),
                backend=backend,
                on_device=on_device,
            ),
        )
    return args, kwargs


def convtrue(argument):
    """Convert NativeClass in argument to true framework counter part."""
    if isinstance(argument, NativeClass):
        return argument._native_class
    return argument


def wrap_frontend_function_args(argument):
    """Wrap frontend function arguments to return native arrays."""
    # TODO pass as an argument and do not rely on global state
    with BackendHandler.update_backend(t_globals.CURRENT_FRONTEND_STR) as ivy_frontend:
        if ivy_frontend.nested_any(
            argument,
            lambda x: hasattr(x, "__module__")
            and x.__module__.startswith("ivy.functional.frontends"),
        ):
            return ivy_frontend.output_to_native_arrays(
                ivy_frontend.frontend_outputs_to_ivy_arrays(argument)
            )
    if ivy_frontend.nested_any(argument, lambda x: isinstance(x, ivy_frontend.Shape)):
        return argument.shape
    return argument


def kwargs_to_args_n_kwargs(*, num_positional_args, kwargs):
    """
    Split the kwargs into args and kwargs.

    The first num_positional_args ported to args.
    """
    args = [v for v in list(kwargs.values())[:num_positional_args]]
    kwargs = {k: kwargs[k] for k in list(kwargs.keys())[num_positional_args:]}
    return args, kwargs


def flatten(*, backend: str, ret):
    """Return a flattened numpy version of the arrays in ret."""
    if not isinstance(ret, tuple):
        ret = (ret,)
    with BackendHandler.update_backend(backend) as ivy_backend:
        ret_idxs = ivy_backend.nested_argwhere(ret, ivy_backend.is_ivy_array)
        # no ivy array in the returned values, which means it returned scalar
        if len(ret_idxs) == 0:
            ret_idxs = ivy_backend.nested_argwhere(ret, ivy_backend.isscalar)
            ret_flat = ivy_backend.multi_index_nest(ret, ret_idxs)
            ret_flat = [
                ivy_backend.asarray(
                    x, dtype=ivy_backend.Dtype(str(np.asarray(x).dtype))
                )
                for x in ret_flat
            ]
        else:
            ret_flat = ivy_backend.multi_index_nest(ret, ret_idxs)
    return ret_flat


def flatten_frontend(*, ret, backend: str, frontend_array_fn=None):
    """Return a flattened numpy version of the frontend arrays in ret."""
    if not isinstance(ret, tuple):
        ret = (ret,)

    with BackendHandler.update_backend(backend) as ivy_backend:
        ret_idxs = ivy_backend.nested_argwhere(ret, _is_frontend_array)

        # handle scalars
        if len(ret_idxs) == 0:
            ret_idxs = ivy_backend.nested_argwhere(ret, ivy_backend.isscalar)
            ret_flat = ivy_backend.multi_index_nest(ret, ret_idxs)
            ret_flat = [
                frontend_array_fn(x, dtype=ivy_backend.Dtype(str(np.asarray(x).dtype)))
                for x in ret_flat
            ]

        else:
            ret_flat = ivy_backend.multi_index_nest(ret, ret_idxs)
    return ret_flat


def flatten_and_to_np(*, backend: str, ret):
    # flatten the return
    ret_flat = flatten(backend=backend, ret=ret)
    with BackendHandler.update_backend(backend) as ivy_backend:
        ret = [ivy_backend.to_numpy(x) for x in ret_flat]
    return ret


def flatten_frontend_to_np(*, backend: str, ret, frontend_array_fn=None):
    # flatten the return

    ret_flat = flatten_frontend(
        ret=ret, backend=backend, frontend_array_fn=frontend_array_fn
    )

    with BackendHandler.update_backend(backend) as ivy_backend:
        return [ivy_backend.to_numpy(x.ivy_array) for x in ret_flat]


def get_ret_and_flattened_np_array(
    backend_to_test: str, fn, *args, test_compile=False, precision_mode=False, **kwargs
):
    """
    Run func with args and kwargs.

    Return the result along with its flattened version.
    """
    fn = compiled_if_required(
        backend_to_test, fn, test_compile=test_compile, args=args, kwargs=kwargs
    )
    with BackendHandler.update_backend(backend_to_test) as ivy_backend:
        with ivy_backend.PreciseMode(precision_mode):
            ret = fn(*args, **kwargs)

        def map_fn(x):
            if _is_frontend_array(x):
                return x.ivy_array
            elif ivy_backend.is_native_array(x) or isinstance(x, np.ndarray):
                return ivy_backend.to_ivy(x)
            return x

        ret = ivy_backend.nested_map(ret, map_fn, include_derived={tuple: True})
        return ret, flatten_and_to_np(backend=backend_to_test, ret=ret)


def get_frontend_ret(
    backend,
    frontend_fn,
    *args,
    frontend_array_function=None,
    as_ivy_arrays=True,
    precision_mode=False,
    test_compile: bool = False,
    **kwargs,
):
    frontend_fn = compiled_if_required(
        backend, frontend_fn, test_compile=test_compile, args=args, kwargs=kwargs
    )
    with BackendHandler.update_backend(backend) as ivy_backend:
        if not as_ivy_arrays and test_compile:
            args, kwargs = ivy_backend.nested_map(
                (args, kwargs), _frontend_array_to_ivy, include_derived={tuple: True}
            )
        with ivy_backend.PreciseMode(precision_mode):
            ret = frontend_fn(*args, **kwargs)
        if test_compile and frontend_array_function is not None:
            if as_ivy_arrays:
                ret = ivy_backend.nested_map(
                    ret, ivy_backend.asarray, include_derived={tuple: True}
                )
            else:
                ret = ivy_backend.nested_map(
                    ret,
                    arrays_to_frontend(backend, frontend_array_function),
                    include_derived={tuple: True},
                )
        elif as_ivy_arrays:
            ret = ivy_backend.nested_map(
                ret, _frontend_array_to_ivy, include_derived={tuple: True}
            )
    return ret


def _get_transpiled_data_if_required(
    frontend_fn,
    frontend_fw_fn,
    frontend,
    fn_name,
    frontend_fw_args,
    frontend_fw_kwargs,
):
    iterations = 1

    # to compile the frontend function on ivy arrays
    with BackendHandler.update_backend(frontend) as ivy_backend:
        args, kwargs = ivy_backend.args_to_ivy(*frontend_fw_args, **frontend_fw_kwargs)

    compiled_fn = compiled_if_required(
        frontend,
        frontend_fn,
        test_compile=True,
        args=args,
        kwargs=kwargs,
    )

    # running inference to get runtime
    frontend_timings = []
    frontend_fw_timings = []
    for i in range(0, iterations):
        # timing the compiled_fn
        start = time.time()
        compiled_fn(*args, **kwargs)
        end = time.time()
        frontend_timings.append(end - start)

        # timing the frontend_fw_fn
        start = time.time()
        frontend_fw_fn(*frontend_fw_args, **frontend_fw_kwargs)
        end = time.time()
        frontend_fw_timings.append(end - start)

    # compile to get ivy nodes
    with BackendHandler.update_backend(frontend) as ivy_backend:
        compiled_fn_to_ivy = ivy_backend.compile(
            frontend_fn, to="ivy", args=args, kwargs=kwargs
        )

    frontend_time = np.mean(frontend_timings).item()
    frontend_fw_time = np.mean(frontend_fw_timings).item()
    backend_nodes = len(compiled_fn._functions)
    ivy_nodes = len(compiled_fn_to_ivy._functions)

    data = {
        "frontend": frontend,
        "frontend_func": fn_name,
        "frontend_time": frontend_time,
        "frontend_fw_time": frontend_fw_time,
        "backend_nodes": backend_nodes,
        "ivy_nodes": ivy_nodes,
    }

    # creating json object and creating a file
    _create_transpile_report(data, "report.json")


def args_to_container(array_args):
    array_args_container = ivy.Container({str(k): v for k, v in enumerate(array_args)})
    return array_args_container


def as_lists(*args):
    """Change the elements in args to be of type list."""
    return (a if isinstance(a, list) else [a] for a in args)


def gradient_incompatible_function(*, fn):
    return (
        not ivy.supports_gradients
        and hasattr(fn, "computes_gradients")
        and fn.computes_gradients
    )


def gradient_unsupported_dtypes(*, fn):
    visited = set()
    to_visit = [fn]
    out, res = {}, {}
    while to_visit:
        fn = to_visit.pop()
        if fn in visited:
            continue
        visited.add(fn)
        unsupported_grads = (
            fn.unsupported_gradients if hasattr(fn, "unsupported_gradients") else {}
        )
        for k, v in unsupported_grads.items():
            if k not in out:
                out[k] = []
            out[k].extend(v)
        # skip if it's not a function
        if not (inspect.isfunction(fn) or inspect.ismethod(fn)):
            continue
        fl = _get_function_list(fn)
        res = _get_functions_from_string(fl, __import__(fn.__module__))
        to_visit.extend(res)
    return out


def _is_frontend_array(x):
    return hasattr(x, "ivy_array")


def _frontend_array_to_ivy(x):
    if _is_frontend_array(x):
        return x.ivy_array
    else:
        return x


def args_to_frontend(
    backend: str, *args, frontend_array_fn=None, include_derived=None, **kwargs
):
    with BackendHandler.update_backend(backend) as ivy_backend:
        frontend_args = ivy_backend.nested_map(
            args,
            arrays_to_frontend(backend=backend, frontend_array_fn=frontend_array_fn),
            include_derived,
            shallow=False,
        )
        frontend_kwargs = ivy_backend.nested_map(
            kwargs,
            arrays_to_frontend(backend=backend, frontend_array_fn=frontend_array_fn),
            include_derived,
            shallow=False,
        )
        return frontend_args, frontend_kwargs


def arrays_to_frontend(backend: str, frontend_array_fn=None):
    with BackendHandler.update_backend(backend) as ivy_backend:

        def _new_fn(x, *args, **kwargs):
            if _is_frontend_array(x):
                return x
            elif ivy_backend.is_array(x):
                if tuple(x.shape) == ():
                    try:
                        ret = frontend_array_fn(
                            x, dtype=ivy_backend.Dtype(str(x.dtype))
                        )
                    except ivy_backend.utils.exceptions.IvyException:
                        ret = frontend_array_fn(x, dtype=ivy_backend.array(x).dtype)
                else:
                    ret = frontend_array_fn(x)
                return ret
            return x

    return _new_fn


def _switch_backend_context(compile: bool):
    if compile:
        BackendHandler._update_context(BackendHandlerMode.SetBackend)
    else:
        (
            BackendHandler._update_context(BackendHandlerMode.WithBackend)
            if BackendHandler._ctx_flag
            else None
        )<|MERGE_RESOLUTION|>--- conflicted
+++ resolved
@@ -323,14 +323,10 @@
             precision_mode=test_flags.precision_mode,
             **kwargs,
         )
-<<<<<<< HEAD
-
-=======
         assert gt_backend.nested_map(
             ret_from_gt,
             lambda x: gt_backend.is_ivy_array(x) if gt_backend.is_array(x) else True,
         ), "Ground-truth function returned non-ivy arrays: {}".format(ret_from_gt)
->>>>>>> 35965c66
         if test_flags.with_out and not test_flags.test_compile:
             test_ret_from_gt = (
                 ret_from_gt[getattr(gt_backend.__dict__[fn_name], "out_index")]
