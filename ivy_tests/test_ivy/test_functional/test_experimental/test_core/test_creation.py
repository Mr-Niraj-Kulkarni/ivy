from hypothesis import strategies as st
import numpy as np

# local
import ivy
import ivy_tests.test_ivy.helpers as helpers
from ivy_tests.test_ivy.helpers import handle_test


# --- Helpers --- #
# --------------- #


@st.composite
def _random_cp_data(draw):
    shape = draw(
        st.lists(helpers.ints(min_value=1, max_value=5), min_size=2, max_size=4)
    )
    rank = draw(helpers.ints(min_value=1, max_value=10))
    dtype = draw(helpers.get_dtypes("float", full=False))
    full = draw(st.booleans())
    orthogonal = draw(st.booleans())
    if (rank > min(shape)) and orthogonal:
        rank = min(shape)
    seed = draw(st.one_of((st.just(None), helpers.ints(min_value=0, max_value=2000))))
    normalise_factors = draw(st.booleans())
    return shape, rank, dtype[0], full, orthogonal, seed, normalise_factors


@st.composite
<<<<<<< HEAD
def _random_parafac2_data(draw):
    num_shapes = draw(st.integers(min_value=2, max_value=4))
    common_dimension = draw(st.integers(min_value=1, max_value=5))

    shapes = [
        (draw(st.integers(min_value=1, max_value=10)), common_dimension)
        for _ in range(num_shapes)
    ]

    rank = draw(helpers.ints(min_value=1, max_value=10))
    dtype = draw(helpers.get_dtypes("float", full=False))
    full = draw(st.booleans())
    seed = draw(st.one_of((st.just(None), helpers.ints(min_value=0, max_value=2000))))
    normalise_factors = draw(st.booleans())
    return shapes, rank, dtype[0], full, seed, normalise_factors
=======
def _random_tt_data(draw):
    shape = draw(
        st.lists(helpers.ints(min_value=1, max_value=5), min_size=2, max_size=4)
    )
    rank = draw(helpers.ints(min_value=1, max_value=len(shape)))
    dtype = draw(helpers.get_dtypes("float", full=False))
    full = draw(st.booleans())
    seed = draw(st.one_of((st.just(None), helpers.ints(min_value=0, max_value=2000))))
    return shape, rank, dtype[0], full, seed
>>>>>>> ec45600d


@st.composite
def _random_tucker_data(draw):
    shape = draw(
        st.lists(helpers.ints(min_value=1, max_value=5), min_size=2, max_size=4)
    )
    rank = []
    for dim in shape:
        rank.append(draw(helpers.ints(min_value=1, max_value=dim)))
    dtype = draw(helpers.get_dtypes("float", full=False))
    full = draw(st.booleans())
    orthogonal = draw(st.booleans())
    seed = draw(st.one_of((st.just(None), helpers.ints(min_value=0, max_value=2000))))
    non_negative = draw(st.booleans())
    return shape, rank, dtype[0], full, orthogonal, seed, non_negative


@st.composite
def valid_unsorted_segment_min_inputs(draw):
    while True:
        dtype = draw(st.sampled_from([ivy.int32, ivy.int64, ivy.float32, ivy.float64]))
        segment_ids_dim = draw(st.integers(min_value=3, max_value=10))
        num_segments = draw(st.integers(min_value=2, max_value=segment_ids_dim))

        data_dim = draw(
            helpers.get_shape(
                min_dim_size=segment_ids_dim,
                max_dim_size=segment_ids_dim,
                min_num_dims=1,
                max_num_dims=4,
            )
        )
        data_dim = (segment_ids_dim,) + data_dim[1:]

        data = draw(
            helpers.array_values(
                dtype=dtype,
                shape=data_dim,
                min_value=1,
                max_value=10,
            )
        )

        segment_ids = draw(
            helpers.array_values(
                dtype=ivy.int32,
                shape=(segment_ids_dim,),
                min_value=0,
                max_value=num_segments + 1,
            )
        )
        if data.shape[0] == segment_ids.shape[0]:
            if np.max(segment_ids) < num_segments:
                return (dtype, ivy.int32), data, num_segments, segment_ids


# --- Main --- #
# ------------ #


# eye_like
@handle_test(
    fn_tree="functional.ivy.experimental.eye_like",
    dtype_and_x=helpers.dtype_and_values(
        available_dtypes=helpers.get_dtypes("valid"),
        min_num_dims=1,
        max_num_dims=1,
        min_dim_size=1,
        max_dim_size=5,
    ),
    k=helpers.ints(min_value=-10, max_value=10),
    test_gradients=st.just(False),
    number_positional_args=st.just(1),
)
def test_eye_like(*, dtype_and_x, k, test_flags, backend_fw, fn_name, on_device):
    dtype, x = dtype_and_x
    helpers.test_function(
        input_dtypes=dtype,
        test_flags=test_flags,
        on_device=on_device,
        backend_to_test=backend_fw,
        fn_name=fn_name,
        x=x[0],
        k=k,
        dtype=dtype[0],
        device=on_device,
    )


# hamming_window
@handle_test(
    fn_tree="functional.ivy.experimental.hamming_window",
    dtype_and_x=helpers.dtype_and_values(
        available_dtypes=helpers.get_dtypes("integer"),
        max_num_dims=0,
        min_value=1,
        max_value=10,
    ),
    periodic=st.booleans(),
    dtype_and_f=helpers.dtype_and_values(
        available_dtypes=helpers.get_dtypes("float"),
        max_num_dims=0,
        num_arrays=2,
        min_value=0,
        max_value=5,
    ),
    dtype=helpers.get_dtypes("float", full=False),
    test_gradients=st.just(False),
    test_instance_method=st.just(False),
)
def test_hamming_window(
    *,
    dtype_and_x,
    periodic,
    dtype_and_f,
    dtype,
    test_flags,
    backend_fw,
    fn_name,
    on_device,
):
    input_dtype1, x = dtype_and_x
    input_dtype2, f = dtype_and_f
    helpers.test_function(
        input_dtypes=input_dtype1 + input_dtype2,
        test_flags=test_flags,
        backend_to_test=backend_fw,
        atol_=2e-06,
        fn_name=fn_name,
        on_device=on_device,
        window_length=int(x[0]),
        periodic=periodic,
        alpha=float(f[0]),
        beta=float(f[1]),
        dtype=dtype[0],
    )


# TODO: fix return precision problem when dtype=bfloat16
# hann_window
@handle_test(
    fn_tree="functional.ivy.experimental.hann_window",
    dtype_and_x=helpers.dtype_and_values(
        available_dtypes=helpers.get_dtypes("integer"),
        max_num_dims=0,
        min_value=1,
        max_value=10,
    ),
    periodic=st.booleans(),
    dtype=helpers.get_dtypes("float", full=False),
    test_gradients=st.just(False),
    test_instance_method=st.just(False),
)
def test_hann_window(
    *, dtype_and_x, periodic, dtype, test_flags, backend_fw, fn_name, on_device
):
    input_dtype, x = dtype_and_x
    helpers.test_function(
        input_dtypes=input_dtype,
        test_flags=test_flags,
        backend_to_test=backend_fw,
        atol_=0.015,
        fn_name=fn_name,
        on_device=on_device,
        size=int(x[0]),
        periodic=periodic,
        dtype=dtype[0],
    )


# indices
@handle_test(
    fn_tree="functional.ivy.experimental.indices",
    ground_truth_backend="numpy",
    shape=helpers.get_shape(
        allow_none=False,
        min_num_dims=1,
        max_num_dims=5,
        min_dim_size=1,
        max_dim_size=10,
    ),
    dtypes=helpers.get_dtypes(
        "numeric",
        full=False,
    ),
    sparse=st.booleans(),
    container_flags=st.just([False]),
    test_instance_method=st.just(False),
    test_with_out=st.just(False),
    test_gradients=st.just(False),
)
def test_indices(*, shape, dtypes, sparse, test_flags, backend_fw, fn_name, on_device):
    helpers.test_function(
        input_dtypes=[],
        test_flags=test_flags,
        on_device=on_device,
        backend_to_test=backend_fw,
        fn_name=fn_name,
        dimensions=shape,
        dtype=dtypes[0],
        sparse=sparse,
    )


# kaiser_bessel_derived_window
@handle_test(
    fn_tree="functional.ivy.experimental.kaiser_bessel_derived_window",
    dtype_and_x=helpers.dtype_and_values(
        available_dtypes=helpers.get_dtypes("integer"),
        max_num_dims=0,
        min_value=1,
        max_value=10,
    ),
    beta=st.floats(min_value=1, max_value=5),
    dtype=helpers.get_dtypes("float", full=False),
    test_gradients=st.just(False),
    test_instance_method=st.just(False),
)
def test_kaiser_bessel_derived_window(
    *, dtype_and_x, beta, dtype, test_flags, backend_fw, fn_name, on_device
):
    input_dtype, x = dtype_and_x
    helpers.test_function(
        input_dtypes=input_dtype,
        test_flags=test_flags,
        backend_to_test=backend_fw,
        fn_name=fn_name,
        on_device=on_device,
        window_length=int(x[0]),
        beta=beta,
        dtype=dtype[0],
    )


# kaiser_window
@handle_test(
    fn_tree="functional.ivy.experimental.kaiser_window",
    dtype_and_x=helpers.dtype_and_values(
        available_dtypes=helpers.get_dtypes("integer"),
        max_num_dims=0,
        min_value=1,
        max_value=10,
    ),
    periodic=st.booleans(),
    beta=st.floats(min_value=0, max_value=5),
    dtype=helpers.get_dtypes("float", full=False),
    test_gradients=st.just(False),
    test_instance_method=st.just(False),
)
def test_kaiser_window(
    *, dtype_and_x, periodic, beta, dtype, test_flags, backend_fw, fn_name, on_device
):
    input_dtype, x = dtype_and_x
    helpers.test_function(
        input_dtypes=input_dtype,
        test_flags=test_flags,
        backend_to_test=backend_fw,
        fn_name=fn_name,
        on_device=on_device,
        window_length=int(x[0]),
        periodic=periodic,
        beta=beta,
        dtype=dtype[0],
    )


# mel_weight_matrix
@handle_test(
    fn_tree="functional.ivy.experimental.mel_weight_matrix",
    num_mel_bins=helpers.ints(min_value=5, max_value=10),
    dft_length=helpers.ints(min_value=5, max_value=10),
    sample_rate=helpers.ints(min_value=1000, max_value=2000),
    lower_edge_hertz=helpers.floats(min_value=0.0, max_value=5.0),
    upper_edge_hertz=helpers.floats(min_value=5.0, max_value=10.0),
    test_with_out=st.just(False),
    test_gradients=st.just(False),
    test_instance_method=st.just(False),
)
def test_mel_weight_matrix(
    *,
    num_mel_bins,
    dft_length,
    sample_rate,
    lower_edge_hertz,
    upper_edge_hertz,
    test_flags,
    backend_fw,
    fn_name,
    on_device,
):
    helpers.test_function(
        input_dtypes=[],
        test_flags=test_flags,
        on_device=on_device,
        backend_to_test=backend_fw,
        rtol_=0.05,
        atol_=0.05,
        fn_name=fn_name,
        num_mel_bins=num_mel_bins,
        dft_length=dft_length,
        sample_rate=sample_rate,
        lower_edge_hertz=lower_edge_hertz,
        upper_edge_hertz=upper_edge_hertz,
    )


# ndenumerate
@handle_test(
    fn_tree="functional.ivy.experimental.ndenumerate",
    dtype_and_x=helpers.dtype_and_values(
        available_dtypes=helpers.get_dtypes("valid"),
        min_num_dims=1,
    ),
)
def test_ndenumerate(dtype_and_x):
    values = dtype_and_x[1][0]
    for (index1, x1), (index2, x2) in zip(
        np.ndenumerate(values), ivy.ndenumerate(values)
    ):
        assert index1 == index2 and x1 == x2.to_numpy()


# ndindex
@handle_test(
    fn_tree="functional.ivy.experimental.ndindex",
    dtype_x_shape=helpers.dtype_and_values(
        available_dtypes=helpers.get_dtypes("valid"),
        min_num_dims=1,
        ret_shape=True,
    ),
)
def test_ndindex(dtype_x_shape):
    shape = dtype_x_shape[2]
    for index1, index2 in zip(np.ndindex(shape), ivy.ndindex(shape)):
        assert index1 == index2


@handle_test(
    fn_tree="functional.ivy.experimental.random_cp",
    data=_random_cp_data(),
    test_with_out=st.just(False),
    test_instance_method=st.just(False),
)
def test_random_cp(
    *,
    data,
    test_flags,
    backend_fw,
    fn_name,
    on_device,
):
    shape, rank, dtype, full, orthogonal, seed, normalise_factors = data
    results = helpers.test_function(
        input_dtypes=[],
        backend_to_test=backend_fw,
        test_flags=test_flags,
        on_device=on_device,
        fn_name=fn_name,
        shape=shape,
        rank=rank,
        dtype=dtype,
        full=full,
        orthogonal=orthogonal,
        seed=seed,
        normalise_factors=normalise_factors,
        test_values=False,
    )

    ret_np, ret_from_gt_np = results

    if full:
        reconstructed_tensor = helpers.flatten_and_to_np(ret=ret_np, backend=backend_fw)
        reconstructed_tensor_gt = helpers.flatten_and_to_np(
            ret=ret_from_gt_np, backend=test_flags.ground_truth_backend
        )
        for x, x_gt in zip(reconstructed_tensor, reconstructed_tensor_gt):
            assert np.prod(shape) == np.prod(x.shape)
            assert np.prod(shape) == np.prod(x_gt.shape)

    else:
        weights = helpers.flatten_and_to_np(ret=ret_np[0], backend=backend_fw)
        factors = helpers.flatten_and_to_np(ret=ret_np[1], backend=backend_fw)
        weights_gt = helpers.flatten_and_to_np(
            ret=ret_from_gt_np[0], backend=test_flags.ground_truth_backend
        )
        factors_gt = helpers.flatten_and_to_np(
            ret=ret_from_gt_np[1], backend=test_flags.ground_truth_backend
        )

        for w, w_gt in zip(weights, weights_gt):
            assert len(w) == rank
            assert len(w_gt) == rank

        for f, f_gt in zip(factors, factors_gt):
            assert np.prod(f.shape) == np.prod(f_gt.shape)


# **Uncomment when Tensorly validation issue is resolved.**
#https://github.com/tensorly/tensorly/issues/528
# @handle_test(
#     fn_tree="functional.ivy.experimental.random_parafac2",
#     data=_random_parafac2_data(),
#     test_with_out=st.just(False),
#     test_instance_method=st.just(False),
# )
# def test_random_parafac2(
#     *,
#     data,
#     test_flags,
#     backend_fw,
#     fn_name,
#     on_device,
# ):
#     shapes, rank, dtype, full, seed, normalise_factors = data
#     results = helpers.test_function(
#         input_dtypes=[],
#         backend_to_test=backend_fw,
#         test_flags=test_flags,
#         on_device=on_device,
#         fn_name=fn_name,
#         shapes=shapes,
#         rank=rank,
#         dtype=dtype,
#         full=full,
#         seed=seed,
#         normalise_factors=normalise_factors,
#         test_values=False,
#     )
#     ret_np, ret_from_gt_np = results

#     if full:
#         reconstructed_tensor = helpers.flatten_and_to_np(ret=ret_np,
#                                                   backend=backend_fw)
#         reconstructed_tensor_gt = helpers.flatten_and_to_np(
#             ret=ret_from_gt_np, backend=test_flags.ground_truth_backend
#         )

#         for x, x_gt in zip(reconstructed_tensor, reconstructed_tensor_gt):
#             assert x_gt.shape == x.shape

#     else:
#         weights = helpers.flatten_and_to_np(ret=ret_np[0], backend=backend_fw)
#         factors = helpers.flatten_and_to_np(ret=ret_np[1], backend=backend_fw)
#         # projections = helpers.flatten_and_to_np(ret=ret_np[2], backend=backend_fw)
#         weights_gt = helpers.flatten_and_to_np(
#             ret=ret_from_gt_np[0], backend=test_flags.ground_truth_backend
#         )
#         factors_gt = helpers.flatten_and_to_np(
#             ret=ret_from_gt_np[1], backend=test_flags.ground_truth_backend
#         )
#         # projections_gt = helpers.flatten_and_to_np(
#         #     ret=ret_from_gt_np[2], backend=test_flags.ground_truth_backend
#         # )

#         for w, w_gt in zip(weights, weights_gt):
#             assert len(w) == rank
#             assert len(w_gt) == rank

#         for f, f_gt in zip(factors, factors_gt):
#             assert np.prod(f.shape) == np.prod(f_gt.shape)

#         # for p, p_gt in zip(projections,projections_gt):
#         #     assert np.prod(p.shape) == np.prod(p_gt.shape)


@handle_test(
    fn_tree="functional.ivy.experimental.random_tt",
    data=_random_tt_data(),
    test_with_out=st.just(False),
    test_instance_method=st.just(False),
)
def test_random_tt(
    *,
    data,
    test_flags,
    backend_fw,
    fn_name,
    on_device,
):
    shape, rank, dtype, full, seed = data
    results = helpers.test_function(
        input_dtypes=[],
        backend_to_test=backend_fw,
        test_flags=test_flags,
        on_device=on_device,
        fn_name=fn_name,
        shape=shape,
        rank=rank,
        dtype=dtype,
        full=full,
        seed=seed,
        test_values=False,
    )

    ret_np, ret_from_gt_np = results

    if full:
        reconstructed_tensor = helpers.flatten_and_to_np(ret=ret_np, backend=backend_fw)
        reconstructed_tensor_gt = helpers.flatten_and_to_np(
            ret=ret_from_gt_np, backend=test_flags.ground_truth_backend
        )
        for x, x_gt in zip(reconstructed_tensor, reconstructed_tensor_gt):
            assert np.prod(shape) == np.prod(x.shape)
            assert np.prod(shape) == np.prod(x_gt.shape)

    else:
        factors = helpers.flatten_and_to_np(ret=ret_np, backend=backend_fw)
        factors_gt = helpers.flatten_and_to_np(
            ret=ret_from_gt_np, backend=test_flags.ground_truth_backend
        )
        for f, f_gt in zip(factors, factors_gt):
            assert np.prod(f.shape) == np.prod(f_gt.shape)


@handle_test(
    fn_tree="functional.ivy.experimental.random_tucker",
    data=_random_tucker_data(),
    test_with_out=st.just(False),
    test_instance_method=st.just(False),
)
def test_random_tucker(
    *,
    data,
    test_flags,
    backend_fw,
    fn_name,
    on_device,
):
    shape, rank, dtype, full, orthogonal, seed, non_negative = data
    results = helpers.test_function(
        input_dtypes=[],
        backend_to_test=backend_fw,
        test_flags=test_flags,
        on_device=on_device,
        fn_name=fn_name,
        shape=shape,
        rank=rank,
        dtype=dtype,
        full=full,
        orthogonal=orthogonal,
        seed=seed,
        non_negative=non_negative,
        test_values=False,
    )

    ret_np, ret_from_gt_np = results

    if full:
        reconstructed_tensor = helpers.flatten_and_to_np(ret=ret_np, backend=backend_fw)
        reconstructed_tensor_gt = helpers.flatten_and_to_np(
            ret=ret_from_gt_np, backend=test_flags.ground_truth_backend
        )
        for x, x_gt in zip(reconstructed_tensor, reconstructed_tensor_gt):
            assert np.prod(shape) == np.prod(x.shape)
            assert np.prod(shape) == np.prod(x_gt.shape)

    else:
        core = helpers.flatten_and_to_np(ret=ret_np[0], backend=backend_fw)
        factors = helpers.flatten_and_to_np(ret=ret_np[1], backend=backend_fw)
        core_gt = helpers.flatten_and_to_np(
            ret=ret_from_gt_np[0], backend=test_flags.ground_truth_backend
        )
        factors_gt = helpers.flatten_and_to_np(
            ret=ret_from_gt_np[1], backend=test_flags.ground_truth_backend
        )

        for c, c_gt in zip(core, core_gt):
            assert np.prod(c.shape) == np.prod(rank)
            assert np.prod(c_gt.shape) == np.prod(rank)

        for f, f_gt in zip(factors, factors_gt):
            assert np.prod(f.shape) == np.prod(f_gt.shape)


@handle_test(
    fn_tree="functional.ivy.experimental.tril_indices",
    dtype_and_n=helpers.dtype_and_values(
        available_dtypes=helpers.get_dtypes("integer"),
        max_num_dims=0,
        num_arrays=2,
        min_value=0,
        max_value=10,
    ),
    k=helpers.ints(min_value=-11, max_value=11),
    test_with_out=st.just(False),
    test_gradients=st.just(False),
    test_instance_method=st.just(False),
)
def test_tril_indices(*, dtype_and_n, k, test_flags, backend_fw, fn_name, on_device):
    input_dtype, x = dtype_and_n
    helpers.test_function(
        input_dtypes=input_dtype,
        test_flags=test_flags,
        backend_to_test=backend_fw,
        on_device=on_device,
        fn_name=fn_name,
        n_rows=int(x[0]),
        n_cols=int(x[1]),
        k=k,
    )


@handle_test(
    fn_tree="functional.ivy.experimental.trilu",
    dtype_and_x=helpers.dtype_and_values(
        available_dtypes=helpers.get_dtypes("valid"),
        min_num_dims=2,
        max_num_dims=5,
        min_dim_size=1,
        max_dim_size=5,
    ),
    k=helpers.ints(min_value=-10, max_value=10),
    upper=st.booleans(),
)
def test_trilu(*, dtype_and_x, k, upper, test_flags, backend_fw, fn_name, on_device):
    input_dtype, x = dtype_and_x

    helpers.test_function(
        input_dtypes=input_dtype,
        test_flags=test_flags,
        on_device=on_device,
        backend_to_test=backend_fw,
        fn_name=fn_name,
        x=x[0],
        upper=upper,
        k=k,
    )


# unsorted_segment_min
@handle_test(
    fn_tree="functional.ivy.experimental.unsorted_segment_min",
    d_x_n_s=valid_unsorted_segment_min_inputs(),
    test_with_out=st.just(False),
    test_gradients=st.just(False),
)
def test_unsorted_segment_min(
    *,
    d_x_n_s,
    test_flags,
    backend_fw,
    fn_name,
    on_device,
):
    dtypes, data, num_segments, segment_ids = d_x_n_s
    helpers.test_function(
        input_dtypes=dtypes,
        backend_to_test=backend_fw,
        test_flags=test_flags,
        on_device=on_device,
        fn_name=fn_name,
        data=data,
        segment_ids=segment_ids,
        num_segments=num_segments,
    )


@handle_test(
    fn_tree="functional.ivy.experimental.unsorted_segment_sum",
    d_x_n_s=valid_unsorted_segment_min_inputs(),
    test_with_out=st.just(False),
    test_gradients=st.just(False),
)
def test_unsorted_segment_sum(
    *,
    d_x_n_s,
    test_flags,
    backend_fw,
    fn_name,
    on_device,
):
    dtypes, data, num_segments, segment_ids = d_x_n_s
    helpers.test_function(
        input_dtypes=dtypes,
        test_flags=test_flags,
        on_device=on_device,
        backend_to_test=backend_fw,
        fn_name=fn_name,
        data=data,
        segment_ids=segment_ids,
        num_segments=num_segments,
    )


# vorbis_window
@handle_test(
    fn_tree="functional.ivy.experimental.vorbis_window",
    dtype_and_x=helpers.dtype_and_values(
        available_dtypes=helpers.get_dtypes("integer"),
        max_num_dims=0,
        min_value=1,
        max_value=10,
    ),
    dtype=helpers.get_dtypes("float", full=False),
    test_gradients=st.just(False),
    test_instance_method=st.just(False),
)
def test_vorbis_window(
    *, dtype_and_x, dtype, test_flags, backend_fw, fn_name, on_device
):
    input_dtype, x = dtype_and_x
    helpers.test_function(
        input_dtypes=input_dtype,
        test_flags=test_flags,
        atol_=1e-02,
        backend_to_test=backend_fw,
        fn_name=fn_name,
        on_device=on_device,
        window_length=int(x[0]),
        dtype=dtype[0],
    )<|MERGE_RESOLUTION|>--- conflicted
+++ resolved
@@ -28,7 +28,6 @@
 
 
 @st.composite
-<<<<<<< HEAD
 def _random_parafac2_data(draw):
     num_shapes = draw(st.integers(min_value=2, max_value=4))
     common_dimension = draw(st.integers(min_value=1, max_value=5))
@@ -44,7 +43,8 @@
     seed = draw(st.one_of((st.just(None), helpers.ints(min_value=0, max_value=2000))))
     normalise_factors = draw(st.booleans())
     return shapes, rank, dtype[0], full, seed, normalise_factors
-=======
+
+@st.composite
 def _random_tt_data(draw):
     shape = draw(
         st.lists(helpers.ints(min_value=1, max_value=5), min_size=2, max_size=4)
@@ -54,7 +54,7 @@
     full = draw(st.booleans())
     seed = draw(st.one_of((st.just(None), helpers.ints(min_value=0, max_value=2000))))
     return shape, rank, dtype[0], full, seed
->>>>>>> ec45600d
+
 
 
 @st.composite
